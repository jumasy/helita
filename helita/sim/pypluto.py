# -*- coding: utf-8 -*-
import os
import sys
import array
import numpy as np
import scipy.ndimage
import scipy.interpolate
from scipy.interpolate import UnivariateSpline
import scipy.constants as ct
from .load_quantities import *
from .load_arithmetic_quantities import *
from .tools import *
from .load_noeos_quantities import *
import scipy.constants as const

#from matplotlib.pyplot import *
#from matplotlib.mlab import *

####### Check for h5py to Read AMR data ######
try:
  import h5py as h5
  hasH5 = True
except ImportError:
  hasH5 = False

def curdir():
  """ Get the current working directory.
  """
  curdir = os.getcwd()+'/'
  return curdir

def get_nstepstr(ns):
  """ Convert the float input *ns* into a string that would match the data file name.
  **Inputs**:
  ns -- Integer number that represents the time step number. E.g., The ns for data.0001.dbl is 1.\n
  **Outputs**:
  Returns the string that would be used to complete the data file name. E.g., 
  for data.0001.dbl, ns = 1 and pyPLUTO.get_nstepstr(1) returns '0001'
  """
  nstepstr = str(ns)
  while len(nstepstr) < 4:
         nstepstr= '0'+nstepstr
  return nstepstr

def nlast_info(w_dir=None,datatype=None):
  """ Prints the information of the last step of the simulation as obtained from out files

  **Inputs**:
  
    w_dir -- path to the directory which has the dbl.out(or flt.out) and the data\n
    datatype -- If the data is of 'float' type then datatype = 'float' else by default the datatype is set to 'double'.

      **Outputs**:
  
    This function returns a dictionary with following keywords - \n
      nlast -- The ns for the last file saved.\n
      time -- The simulation time for the last file saved.\n
      dt -- The time step dt for the last file. \n
      Nstep -- The Nstep value for the last file saved.


  **Usage**:
  
    In case the data is 'float'.

    ``wdir = /path/to/data/directory``\n
    ``import pyPLUTO as pp``\n
    ``A = pp.nlast_info(w_dir=wdir,datatype='float')``    
  """
  if w_dir is None: w_dir=curdir()
  if datatype == 'float':
    fname_v = w_dir+"flt.out"
  elif datatype == 'vtk':
    fname_v = w_dir+"vtk.out"
  else:
    fname_v = w_dir+"dbl.out"
  last_line = file(fname_v,"r").readlines()[-1].split()
  nlast = int(last_line[0])
  SimTime =  float(last_line[1])
  Dt = float(last_line[2])
  Nstep = int(last_line[3])
      
  print("------------TIME INFORMATION--------------")
  print('nlast =',nlast)
  print('time  =',SimTime)
  print('dt    =', Dt)
  print('Nstep =',Nstep)
  print("-------------------------------------------")
      
  return {'nlast':nlast,'time':SimTime,'dt':Dt,'Nstep':Nstep}



class pload(object):
  def __init__(self, ns, w_dir=None, datatype=None, level = 0, x1range=None, x2range=None, x3range=None):
    """Loads the data.

    **Inputs**:

      ns -- Step Number of the data file\n
      w_dir -- path to the directory which has the data files\n
      datatype -- Datatype (default = 'double')

    **Outputs**:
      
      pyPLUTO pload object whose keys are arrays of data values.

    """
    self.NStep = ns
    self.Dt = 0.0

    self.n1 = 0
    self.n2 = 0
    self.n3 = 0

    self.x1 = []
    self.x2 = []
    self.x3 = []
    self.dx1 = []
    self.dx2 = []
    self.dx3 = []
    
    self.x1range = x1range
    self.x2range = x2range
    self.x3range = x3range

    self.NStepStr = str(self.NStep)
    while len(self.NStepStr) < 4:
        self.NStepStr = '0'+self.NStepStr

    if datatype is None:
        datatype = "double"
    self.datatype = datatype

    if ((not hasH5) and (datatype == 'hdf5')):
        print('To read AMR hdf5 files with python')
        print('Please install h5py (Python HDF5 Reader)')
        return

    self.level = level

    if w_dir is None:
        w_dir = os.getcwd() + '/'
    self.wdir = w_dir
    
    Data_dictionary = self.ReadDataFile(self.NStepStr)
    for keys in Data_dictionary:
        object.__setattr__(self, keys, Data_dictionary.get(keys))


  def ReadTimeInfo(self, timefile):
    """ Read time info from the outfiles.

    **Inputs**:
  
      timefile -- name of the out file which has timing information. 

    """

    if (self.datatype == 'hdf5'):
      fh5 = h5.File(timefile,'r') 
      self.SimTime = fh5.attrs.get('time')
      #self.Dt = 1.e-2 # Should be erased later given the level in AMR
      fh5.close()
    else:
      ns = self.NStep
      f_var = open(timefile, "r")
      tlist = []
      for line in f_var.readlines():
          tlist.append(line.split())
      self.SimTime = float(tlist[ns][1])
      self.Dt = float(tlist[ns][2])


  def ReadVarFile(self, varfile):
    """ Read variable names from the outfiles.

    **Inputs**:
      
      varfile -- name of the out file which has variable information. 

    """
    if (self.datatype == 'hdf5'):
      fh5 = h5.File(varfile,'r') 
      self.filetype = 'single_file' 
      self.endianess = '>' # not used with AMR, kept for consistency
      self.vars = []
      for iv in range(fh5.attrs.get('num_components')):
          self.vars.append(fh5.attrs.get('component_'+str(iv)))
      fh5.close()
    else:
      vfp = open(varfile, "r")
      varinfo = vfp.readline().split()
      self.filetype = varinfo[4]
      self.endianess = varinfo[5]
      self.vars = varinfo[6:]
      vfp.close()


  def ReadGridFile(self, gridfile):
    """ Read grid values from the grid.out file.

    **Inputs**:
      
      gridfile -- name of the grid.out file which has information about the grid. 

    """
    xL = []
    xR = []
    nmax = []
    gfp = open(gridfile, "r")
    for i in gfp.readlines():
        if len(i.split()) == 1:
            try:
                int(i.split()[0])
                nmax.append(int(i.split()[0]))
            except:
                pass
            
        if len(i.split()) == 3:
            try:
                int(i.split()[0])
                xL.append(float(i.split()[1]))
                xR.append(float(i.split()[2]))
            except:
                if (i.split()[1] == 'GEOMETRY:'):
                    self.geometry=i.split()[2]
                pass
            
    self.n1, self.n2, self.n3 = nmax
    n1 = self.n1
    n1p2 = self.n1 + self.n2
    n1p2p3 = self.n1 + self.n2 + self.n3
    self.x1 = np.asarray([0.5*(xL[i]+xR[i]) for i in range(n1)])
    self.dx1 = np.asarray([(xR[i]-xL[i]) for i in range(n1)])
    self.x2 = np.asarray([0.5*(xL[i]+xR[i]) for i in range(n1, n1p2)])
    self.dx2 = np.asarray([(xR[i]-xL[i]) for i in range(n1, n1p2)])
    self.x3 = np.asarray([0.5*(xL[i]+xR[i]) for i in range(n1p2, n1p2p3)])
    self.dx3 = np.asarray([(xR[i]-xL[i]) for i in range(n1p2, n1p2p3)])


    # Stores the total number of points in '_tot' variable in case only
    # a portion of the domain is loaded. Redefine the x and dx arrays
    # to match the requested ranges
    self.n1_tot = self.n1 ; self.n2_tot = self.n2 ; self.n3_tot = self.n3
    if (self.x1range != None):
        self.n1_tot = self.n1
        self.irange = range(abs(self.x1-self.x1range[0]).argmin(),abs(self.x1-self.x1range[1]).argmin()+1)
        self.n1  = len(self.irange)
        self.x1  = self.x1[self.irange]
        self.dx1 = self.dx1[self.irange]
    else:
        self.irange = range(self.n1)
    if (self.x2range != None):
        self.n2_tot = self.n2
        self.jrange = range(abs(self.x2-self.x2range[0]).argmin(),abs(self.x2-self.x2range[1]).argmin()+1)
        self.n2  = len(self.jrange)
        self.x2  = self.x2[self.jrange]
        self.dx2 = self.dx2[self.jrange]
    else:
        self.jrange = range(self.n2)
    if (self.x3range != None):
        self.n3_tot = self.n3
        self.krange = range(abs(self.x3-self.x3range[0]).argmin(),abs(self.x3-self.x3range[1]).argmin()+1)
        self.n3  = len(self.krange)
        self.x3  = self.x3[self.krange]
        self.dx3 = self.dx3[self.krange]
    else:
        self.krange = range(self.n3)
    self.Slice=(self.x1range != None) or (self.x2range != None) or (self.x3range != None)


    # Create the xr arrays containing the edges positions
    # Useful for pcolormesh which should use those
    self.x1r = np.zeros(len(self.x1)+1) ; self.x1r[1:] = self.x1 + self.dx1/2.0 ; self.x1r[0] = self.x1r[1]-self.dx1[0]
    self.x2r = np.zeros(len(self.x2)+1) ; self.x2r[1:] = self.x2 + self.dx2/2.0 ; self.x2r[0] = self.x2r[1]-self.dx2[0]
    self.x3r = np.zeros(len(self.x3)+1) ; self.x3r[1:] = self.x3 + self.dx3/2.0 ; self.x3r[0] = self.x3r[1]-self.dx3[0]


    prodn = self.n1*self.n2*self.n3
    if prodn == self.n1:
        self.nshp = (self.n1)
    elif prodn == self.n1*self.n2:
        self.nshp = (self.n2, self.n1)
    else:
        self.nshp = (self.n3, self.n2, self.n1)


  def DataScanVTK(self, fp, n1, n2, n3, endian, dtype):
    """ Scans the VTK data files. 

    **Inputs**:

     fp -- Data file pointer\n
     n1 -- No. of points in X1 direction\n
     n2 -- No. of points in X2 direction\n
     n3 -- No. of points in X3 direction\n
     endian -- Endianess of the data\n
     dtype -- datatype 

    **Output**:
      
      Dictionary consisting of variable names as keys and its values. 

    """
    ks = []
    vtkvar = []
    while True:
      l = fp.readline()
      try:
        l.split()[0]
      except IndexError:
        pass
      else:
        if l.split()[0] == 'SCALARS':
          ks.append(l.split()[1])
        elif l.split()[0] == 'LOOKUP_TABLE':
          A = array.array(dtype)
          fmt = endian+str(n1*n2*n3)+dtype
          nb = np.dtype(fmt).itemsize 
          A.fromstring(fp.read(nb))
          if (self.Slice):
            darr = np.zeros((n1*n2*n3))
            indxx = np.sort([n3_tot*n2_tot*k + j*n2_tot + i for i in self.irange for j in self.jrange for k in self.krange])
            if (sys.byteorder != self.endianess):
              A.byteswap()
            for ii,iii in enumerate(indxx):
              darr[ii] = A[iii]
            vtkvar_buf = [darr]
          else:
            vtkvar_buf = np.frombuffer(A,dtype=np.dtype(fmt))
          vtkvar.append(np.reshape(vtkvar_buf,self.nshp).transpose())
        else:
          pass
      if l == '':
        break
    
    vtkvardict = dict(zip(ks,vtkvar))
    return vtkvardict
          
  def DataScanHDF5(self, fp, myvars, ilev):
    """ Scans the Chombo HDF5 data files for AMR in PLUTO. 
    
    **Inputs**:

      fp     -- Data file pointer\n
      myvars -- Names of the variables to read\n
      ilev   -- required AMR level

    **Output**:
    
      Dictionary consisting of variable names as keys and its values. 

    **Note**:

      Due to the particularity of AMR, the grid arrays loaded in ReadGridFile are overwritten here.
    
    """
    # Read the grid information
    dim = fp['Chombo_global'].attrs.get('SpaceDim')
    nlev = fp.attrs.get('num_levels')
    il = min(nlev-1,ilev)
    lev  = []
    for i in range(nlev):
        lev.append('level_'+str(i))        
    freb = np.zeros(nlev,dtype='int')
    for i in range(il+1)[::-1]:
        fl = fp[lev[i]]
        if (i == il):
            pdom = fl.attrs.get('prob_domain')
            dx = fl.attrs.get('dx')
            dt = fl.attrs.get('dt')
            ystr = 1. ; zstr = 1. ; logr = 0
            try:
                geom = fl.attrs.get('geometry')
                logr = fl.attrs.get('logr')
                if (dim == 2):
                    ystr = fl.attrs.get('g_x2stretch')
                elif (dim == 3):
                    zstr = fl.attrs.get('g_x3stretch')
            except:
                print('Old HDF5 file, not reading stretch and logr factors')
            freb[i] = 1
            x1b = fl.attrs.get('domBeg1')
            if (dim == 1):
                x2b = 0
            else:
                x2b = fl.attrs.get('domBeg2')
            if (dim == 1 or dim == 2):
                x3b = 0
            else:
                x3b = fl.attrs.get('domBeg3')
            jbeg = 0 ; jend = 0 ; ny = 1
            kbeg = 0 ; kend = 0 ; nz = 1
            if (dim == 1):
                ibeg = pdom[0] ; iend = pdom[1] ; nx = iend-ibeg+1
            elif (dim == 2):
                ibeg = pdom[0] ; iend = pdom[2] ; nx = iend-ibeg+1
                jbeg = pdom[1] ; jend = pdom[3] ; ny = jend-jbeg+1
            elif (dim == 3):
                ibeg = pdom[0] ; iend = pdom[3] ; nx = iend-ibeg+1
                jbeg = pdom[1] ; jend = pdom[4] ; ny = jend-jbeg+1
                kbeg = pdom[2] ; kend = pdom[5] ; nz = kend-kbeg+1
        else:
            rat = fl.attrs.get('ref_ratio')
            freb[i] = rat*freb[i+1]
    
    dx0 = dx*freb[0]

    ## Allow to load only a portion of the domain
    if (self.x1range != None):
        if logr == 0:
            self.x1range = self.x1range-x1b
        else:
            self.x1range = [log(self.x1range[0]/x1b),log(self.x1range[1]/x1b)]
        ibeg0 = min(self.x1range)/dx0 ; iend0 = max(self.x1range)/dx0
        ibeg  = max([ibeg, int(ibeg0*freb[0])]) ; iend = min([iend,int(iend0*freb[0]-1)])
        nx = iend-ibeg+1
    if (self.x2range != None):
        self.x2range = (self.x2range-x2b)/ystr
        jbeg0 = min(self.x2range)/dx0 ; jend0 = max(self.x2range)/dx0
        jbeg  = max([jbeg, int(jbeg0*freb[0])]) ; jend = min([jend,int(jend0*freb[0]-1)])
        ny = jend-jbeg+1
    if (self.x3range != None):
        self.x3range = (self.x3range-x3b)/zstr
        kbeg0 = min(self.x3range)/dx0 ; kend0 = max(self.x3range)/dx0
        kbeg  = max([kbeg, int(kbeg0*freb[0])]) ; kend = min([kend,int(kend0*freb[0]-1)])
        nz = kend-kbeg+1

    ## Create uniform grids at the required level
    if logr == 0:
        x1 = x1b + (ibeg+np.array(range(nx))+0.5)*dx
    else:
        x1 = x1b*(exp((ibeg+np.array(range(nx))+1)*dx)+exp((ibeg+np.array(range(nx)))*dx))*0.5
    
    x2 = x2b + (jbeg+np.array(range(ny))+0.5)*dx*ystr
    x3 = x3b + (kbeg+np.array(range(nz))+0.5)*dx*zstr
    if logr == 0:
        dx1 = np.ones(nx)*dx
    else:
        dx1 = x1b*(exp((ibeg+np.array(range(nx))+1)*dx)-exp((ibeg+np.array(range(nx)))*dx))
    dx2 = np.ones(ny)*dx*ystr
    dx3 = np.ones(nz)*dx*zstr

    # Create the xr arrays containing the edges positions
    # Useful for pcolormesh which should use those
    x1r = np.zeros(len(x1)+1) ; x1r[1:] = x1 + dx1/2.0 ; x1r[0] = x1r[1]-dx1[0]
    x2r = np.zeros(len(x2)+1) ; x2r[1:] = x2 + dx2/2.0 ; x2r[0] = x2r[1]-dx2[0]
    x3r = np.zeros(len(x3)+1) ; x3r[1:] = x3 + dx3/2.0 ; x3r[0] = x3r[1]-dx3[0]
    NewGridDict = dict([('n1',nx),('n2',ny),('n3',nz),\
                        ('x1',x1),('x2',x2),('x3',x3),\
                        ('x1r',x1r),('x2r',x2r),('x3r',x3r),\
                        ('dx1',dx1),('dx2',dx2),('dx3',dx3),\
                        ('Dt',dt)])

    # Variables table
    nvar = len(myvars)
    vars = np.zeros((nx,ny,nz,nvar))
    
    LevelDic = {'nbox':0,'ibeg':ibeg,'iend':iend,'jbeg':jbeg,'jend':jend,'kbeg':kbeg,'kend':kend}
    AMRLevel = [] 
    AMRBoxes = np.zeros((nx,ny,nz))
    for i in range(il+1):
        AMRLevel.append(LevelDic.copy())
        fl = fp[lev[i]]
        data = fl['data:datatype=0']
        boxes = fl['boxes']
        nbox = len(boxes['lo_i'])
        AMRLevel[i]['nbox'] = nbox
        ncount = long(0)
        AMRLevel[i]['box']=[]
        for j in range(nbox): # loop on all boxes of a given level
            AMRLevel[i]['box'].append({'x0':0.,'x1':0.,'ib':long(0),'ie':long(0),\
                                       'y0':0.,'y1':0.,'jb':long(0),'je':long(0),\
                                       'z0':0.,'z1':0.,'kb':long(0),'ke':long(0)})
            # Box indexes
            ib = boxes[j]['lo_i'] ; ie = boxes[j]['hi_i'] ; nbx = ie-ib+1
            jb = 0 ; je = 0 ; nby = 1
            kb = 0 ; ke = 0 ; nbz = 1
            if (dim > 1):
                jb = boxes[j]['lo_j'] ; je = boxes[j]['hi_j'] ; nby = je-jb+1
            if (dim > 2):
                kb = boxes[j]['lo_k'] ; ke = boxes[j]['hi_k'] ; nbz = ke-kb+1
            szb = nbx*nby*nbz*nvar
            # Rescale to current level
            kb = kb*freb[i] ; ke = (ke+1)*freb[i] - 1
            jb = jb*freb[i] ; je = (je+1)*freb[i] - 1
            ib = ib*freb[i] ; ie = (ie+1)*freb[i] - 1

            # Skip boxes lying outside ranges
            if ((ib > iend) or (ie < ibeg) or \
                (jb > jend) or (je < jbeg) or \
                (kb > kend) or (ke < kbeg)):
                ncount = ncount + szb
            else:

                ### Read data
                q = data[ncount:ncount+szb].reshape((nvar,nbz,nby,nbx)).T
                
                ### Find boxes intersections with current domain ranges
                ib0 = max([ibeg,ib]) ; ie0 = min([iend,ie])
                jb0 = max([jbeg,jb]) ; je0 = min([jend,je])
                kb0 = max([kbeg,kb]) ; ke0 = min([kend,ke])
        
                ### Store box corners in the AMRLevel structure
                if logr == 0:
                    AMRLevel[i]['box'][j]['x0'] = x1b + dx*(ib0)
                    AMRLevel[i]['box'][j]['x1'] = x1b + dx*(ie0+1)
                else:
                    AMRLevel[i]['box'][j]['x0'] = x1b*exp(dx*(ib0))
                    AMRLevel[i]['box'][j]['x1'] = x1b*exp(dx*(ie0+1))
                AMRLevel[i]['box'][j]['y0'] = x2b + dx*(jb0)*ystr
                AMRLevel[i]['box'][j]['y1'] = x2b + dx*(je0+1)*ystr
                AMRLevel[i]['box'][j]['z0'] = x3b + dx*(kb0)*zstr
                AMRLevel[i]['box'][j]['z1'] = x3b + dx*(ke0+1)*zstr
                AMRLevel[i]['box'][j]['ib'] = ib0 ; AMRLevel[i]['box'][j]['ie'] = ie0 
                AMRLevel[i]['box'][j]['jb'] = jb0 ; AMRLevel[i]['box'][j]['je'] = je0 
                AMRLevel[i]['box'][j]['kb'] = kb0 ; AMRLevel[i]['box'][j]['ke'] = ke0 
                AMRBoxes[ib0-ibeg:ie0-ibeg+1, jb0-jbeg:je0-jbeg+1, kb0-kbeg:ke0-kbeg+1] = il
                
                ### Extract the box intersection from data stored in q
                cib0 = (ib0-ib)/freb[i] ; cie0 = (ie0-ib)/freb[i]
                cjb0 = (jb0-jb)/freb[i] ; cje0 = (je0-jb)/freb[i]
                ckb0 = (kb0-kb)/freb[i] ; cke0 = (ke0-kb)/freb[i]
                q1 = np.zeros((cie0-cib0+1, cje0-cjb0+1, cke0-ckb0+1,nvar))
                q1 = q[cib0:cie0+1,cjb0:cje0+1,ckb0:cke0+1,:]
                
                # Remap the extracted portion
                if (dim == 1):
                    new_shape = (ie0-ib0+1,1)
                elif (dim == 2):
                    new_shape = (ie0-ib0+1,je0-jb0+1)
                else:
                    new_shape = (ie0-ib0+1,je0-jb0+1,ke0-kb0+1)
                    
                stmp = list(new_shape)
                while stmp.count(1) > 0:
                    stmp.remove(1)
                new_shape = tuple(stmp)
                
                myT = Tools()
                for iv in range(nvar):
                    vars[ib0-ibeg:ie0-ibeg+1,jb0-jbeg:je0-jbeg+1,kb0-kbeg:ke0-kbeg+1,iv] = \
                        myT.congrid(q1[:,:,:,iv].squeeze(),new_shape,method='linear',minusone=True).reshape((ie0-ib0+1,je0-jb0+1,ke0-kb0+1))
                ncount = ncount+szb

    h5vardict={}
    for iv in range(nvar):
        h5vardict[myvars[iv]] = vars[:,:,:,iv].squeeze()
    AMRdict = dict([('AMRBoxes',AMRBoxes),('AMRLevel',AMRLevel)])
    OutDict = dict(NewGridDict)
    OutDict.update(AMRdict)
    OutDict.update(h5vardict)
    return OutDict

  
  def DataScan(self, fp, n1, n2, n3, endian, dtype, off=None):
    """ Scans the data files in all formats. 
    
    **Inputs**:
      
      fp -- Data file pointer\n
      n1 -- No. of points in X1 direction\n
      n2 -- No. of points in X2 direction\n
      n3 -- No. of points in X3 direction\n
      endian -- Endianess of the data\n
      dtype -- datatype, eg : double, float, vtk, hdf5\n
      off -- offset (for avoiding staggered B fields) 

    **Output**:
     
      Dictionary consisting of variable names as keys and its values. 

    """
    if off is not None:
        off_fmt = endian+str(off)+dtype
        nboff = np.dtype(off_fmt).itemsize
        fp.read(nboff)

    n1_tot = self.n1_tot ; n2_tot = self.n2_tot; n3_tot = self.n3_tot

    A = array.array(dtype)
    fmt = endian+str(n1_tot*n2_tot*n3_tot)+dtype
    nb = np.dtype(fmt).itemsize 
    A.fromstring(fp.read(nb))
    
    if (self.Slice):
        darr = np.zeros((n1*n2*n3))
        indxx = np.sort([n3_tot*n2_tot*k + j*n2_tot + i for i in self.irange for j in self.jrange for k in self.krange])
        if (sys.byteorder != self.endianess):
            A.byteswap()
        for ii,iii in enumerate(indxx):
            darr[ii] = A[iii]
        darr = [darr]
    else:
        darr = np.frombuffer(A,dtype=np.dtype(fmt))
    
    return np.reshape(darr[0],self.nshp).transpose()

  def ReadSingleFile(self, datafilename, myvars, n1, n2, n3, endian,
                     dtype, ddict):
    """Reads a single data file, data.****.dtype.

    **Inputs**:    

      datafilename -- Data file name\n
      
      myvars -- List of variable names to be read\n
      n1 -- No. of points in X1 direction\n
      n2 -- No. of points in X2 direction\n
      n3 -- No. of points in X3 direction\n
      endian -- Endianess of the data\n
      dtype -- datatype\n
      ddict -- Dictionary containing Grid and Time Information
      which is updated

    **Output**:

      Updated Dictionary consisting of variable names as keys and its values.
    """
    if self.datatype == 'hdf5':
        fp = h5.File(datafilename,'r')
    else:
        fp = open(datafilename, "rb")
    
    print("Reading Data file : %s"%datafilename)
    
    if self.datatype == 'vtk':
        vtkd = self.DataScanVTK(fp, n1, n2, n3, endian, dtype)
        ddict.update(vtkd)
    elif self.datatype == 'hdf5':
        h5d = self.DataScanHDF5(fp,myvars,self.level)
        ddict.update(h5d)      
    else:
        for i in range(len(myvars)):
            if myvars[i] == 'bx1s':
                ddict.update({myvars[i]: self.DataScan(fp, n1, n2, n3, endian,
                                                       dtype, off=n2*n3)})
            elif myvars[i] == 'bx2s':
                ddict.update({myvars[i]: self.DataScan(fp, n1, n2, n3, endian,
                                                       dtype, off=n3*n1)})
            elif myvars[i] == 'bx3s':
                ddict.update({myvars[i]: self.DataScan(fp, n1, n2, n3, endian,
                                                       dtype, off=n1*n2)})
            else:
                ddict.update({myvars[i]: self.DataScan(fp, n1, n2, n3, endian,
                                                       dtype)})
    
    
    fp.close()

  def ReadMultipleFiles(self, nstr, dataext, myvars, n1, n2, n3, endian,
                        dtype, ddict):
    """Reads a  multiple data files, varname.****.dataext.

    **Inputs**:

      nstr -- File number in form of a string\n
      
      dataext -- Data type of the file, e.g., 'dbl', 'flt' or 'vtk' \n
      myvars -- List of variable names to be read\n
      n1 -- No. of points in X1 direction\n
      n2 -- No. of points in X2 direction\n
      n3 -- No. of points in X3 direction\n
      endian -- Endianess of the data\n
      dtype -- datatype\n
      ddict -- Dictionary containing Grid and Time Information
      which is updated.

    **Output**:
      
      Updated Dictionary consisting of variable names as keys and its values.

    """
    for i in range(len(myvars)):
        datafilename = self.wdir+myvars[i]+"."+nstr+dataext
        fp = open(datafilename, "rb")
        if self.datatype == 'vtk':
            ddict.update(self.DataScanVTK(fp, n1, n2, n3, endian, dtype))
        else:
            ddict.update({myvars[i]: self.DataScan(fp, n1, n2, n3, endian,
                                                   dtype)})
        fp.close()

  def ReadDataFile(self, num):
    """Reads the data file generated from PLUTO code.

    **Inputs**:

      num -- Data file number in form of an Integer.

    **Outputs**:

      Dictionary that contains all information about Grid, Time and 
      variables.

    """
    gridfile = self.wdir+"grid.out"
    if self.datatype == "float":
        dtype = "f"
        varfile = self.wdir+"flt.out"
        dataext = ".flt"
    elif self.datatype == "vtk":
        dtype = "f"
        varfile = self.wdir+"vtk.out"
        dataext=".vtk"
    elif self.datatype == 'hdf5':
        dtype = 'd'
        dataext = '.hdf5'
        nstr = num
        varfile = self.wdir+"data."+nstr+dataext
    else:
        dtype = "d"
        varfile = self.wdir+"dbl.out"
        dataext = ".dbl"
    
    self.ReadVarFile(varfile)
    self.ReadGridFile(gridfile)
    self.ReadTimeInfo(varfile)
    nstr = num
    if self.endianess == 'big':
        endian = ">"
    elif self.datatype == 'vtk':
        endian = ">"
    else:
        endian = "<"

    D = [('NStep', self.NStep), ('SimTime', self.SimTime), ('Dt', self.Dt),
         ('n1', self.n1), ('n2', self.n2), ('n3', self.n3),
         ('x1', self.x1), ('x2', self.x2), ('x3', self.x3),
         ('dx1', self.dx1), ('dx2', self.dx2), ('dx3', self.dx3),
         ('endianess', self.endianess), ('datatype', self.datatype),
         ('filetype', self.filetype)]
    ddict = dict(D)

    if self.filetype == "single_file":
        datafilename = self.wdir+"data."+nstr+dataext
        self.ReadSingleFile(datafilename, self.vars, self.n1, self.n2,
                            self.n3, endian, dtype, ddict)
    elif self.filetype == "multiple_files":
        self.ReadMultipleFiles(nstr, dataext, self.vars, self.n1, self.n2,
                               self.n3, endian, dtype, ddict)
    else:
        print("Wrong file type : CHECK pluto.ini for file type.")
        print("Only supported are .dbl, .flt, .vtk, .hdf5")
        sys.exit()

    return ddict

  

class PlutoData(object):
  """
  Class to read Pluto vtk or dbl atmosphere

  Parameters
  ----------
  fdir : str, optional
      Directory with snapshots.
  rootname : str
      rootname of the file (wihtout params or vars).
  verbose : bool, optional
      If True, will print more information.
  it : integer 
      snapshot number 
  """
  def __init__(self, rootname, snap, fdir='./', datatype='dbl', 
              verbose=True, sel_units = 'cgs', typemodel='Kostas', *args, **kwargs):

    #super(PlutoData, self).__init__(it, w_dir=fdir, datatype=datatype, *args, **kwargs)

    #self.rootname = rootname
    self.fdir = fdir
    self.snap = snap 
    self.sel_units =sel_units 
    self.verbose = verbose
    self.typemodel = typemodel
    if self.typemodel == 'Kostas': 
<<<<<<< HEAD
        self.uni = Pypluto_units()
=======
        self.uni = Pypluto_kostas_units()
>>>>>>> 5c2a49e9
    elif (self.typemodel == 'Paolo'): 
        self.uni = Pypluto_paolo_units()
    self.info = pload(snap,w_dir=fdir,datatype=datatype)
    self.x = self.info.x1
    self.y = self.info.x2
    self.z = self.info.x3

    if self.sel_units=='cgs': 
        self.x *= self.uni.uni['l']
        self.y *= self.uni.uni['l']
        self.z *= self.uni.uni['l']
        
    self.nx = len(self.x)
    self.ny = len(self.y)
    self.nz = len(self.z)
    
    if self.nx > 1:
        self.dx1d = np.gradient(self.x) 
    else: 
        self.dx1d = np.zeros(self.nx)

    if self.ny > 1:            
        self.dy1d = np.gradient(self.y) 
    else:
        self.dy1d = np.zeros(self.ny)

    if self.nz > 1:
        self.dz1d = np.gradient(self.z)
    else:
        self.dz1d = np.zeros(self.nz)
        
    self.transunits = False

    self.cstagop = False # This will not allow to use cstagger from Bifrost in load
    self.hion = False # This will not allow to use HION from Bifrost in load
    
    #self.time =  params['time'] # No uniforme (array)
    self.genvar()

  def get_var(self,var, *args, snap=None, iix=None, iiy=None, iiz=None, layout=None, **kwargs): 
    '''
    Reads the variables from a snapshot (snap).

    Parameters
    ----------
    var - string
        Name of the variable to read. Must be Bifrost internal names.
    snap - integer, optional
        Snapshot number to read. By default reads the loaded snapshot;
        if a different number is requested, will load that snapshot.
      
    Axes: 
    -----
        z-axis is along the loop
        x and y axes are perperdicular to the loop
    
    Variable list: 
    --------------
        rho       -- Density (multipy by self.uni['rho'] to get in g/cm^3)
        prs       -- pressure (multipy by self.uni['pg'] to get in cgs)
        vx1       -- component x of the velocity (multipy by self.uni['u'] to get in cm/s) 
        vx2       -- component y of the velocity (multipy by self.uni['u'] to get in cm/s)
        vx3       -- component z of the velocity (multipy by self.uni['u'] to get in cm/s)
        bx1       -- component x of the magnetic field (multipy by self.uni['b'] to get in G)
        bx2       -- component y of the magnetic field (multipy by self.uni['b'] to get in G)
        bx1       -- component z of the magnetic field (multipy by self.uni['b'] to get in G) 
    '''
    
    if snap != None: 
      self.snap = snap
    
    if var in self.varn.keys(): 
      if self.sel_units == 'cgs': 
        varu=var.replace('x','')
        varu=varu.replace('y','')
        varu=varu.replace('z','')
        if (var in self.varn.keys()) and (varu in self.uni.uni.keys()): 
          cgsunits = self.uni.uni[varu]
        else: 
          cgsunits = 1.0
      else: 
        cgsunits = 1.0
    
      self.data = getattr(self.info,self.varn[var]) * cgsunits
    else: 

      self.get_comp_vars(var, *args, snap=snap, iix=iix, iiy=iiy, iiz=iiz, layout=layout, **kwargs)
      
      if np.shape(self.data) == ():
        # Loading quantities
        if self.verbose: 
          print('Loading composite variable',end="\r",flush=True)
        self.data = load_noeos_quantities(self,var, **kwargs)

        if np.shape(self.data) == ():
          self.data = load_quantities(self,var,PLASMA_QUANT='', CYCL_RES='',
                COLFRE_QUANT='', COLFRI_QUANT='', IONP_QUANT='',
                EOSTAB_QUANT='', TAU_QUANT='', DEBYE_LN_QUANT='',
                CROSTAB_QUANT='', COULOMB_COL_QUANT='', AMB_QUANT='', 
                HALL_QUANT='', BATTERY_QUANT='', SPITZER_QUANT='', 
                KAPPA_QUANT='', GYROF_QUANT='', WAVE_QUANT='', 
                FLUX_QUANT='', CURRENT_QUANT='', COLCOU_QUANT='',  
                COLCOUMS_QUANT='', COLFREMX_QUANT='', **kwargs)

          # Loading arithmetic quantities
          if np.shape(self.data) == ():
            if self.verbose: 
              print('Loading arithmetic variable',end="\r",flush=True)
            self.data = load_arithmetic_quantities(self, var, **kwargs) 
    if var == '': 

      print(help(self.get_var))
      print('VARIABLES USING CGS OR GENERIC NOMENCLATURE')
      for ii in self.varn: 
          print('use ', ii,' for ',self.varn[ii])
      print(self.description['ALL']) 

      return None
    return self.data


  def get_comp_vars(self, var, *args, snap=None, iix=None, iiy=None, iiz=None, layout=None, **kwargs): 
    '''
    Computes composite variables. 
    '''
    if var == 'tg': 
      
      if self.sel_units == 'cgs': 
          cgsunits = self.uni.uni['tg']
      else: 
          cgsunits = 1.0
      sel_units = self.sel_units
      self.sel_units = 'none'
    
      self.data = self.get_var('pg',snap=snap) / self.get_var('rho',snap=snap) * cgsunits
      self.sel_units = sel_units
    else: 
      self.data = None
      
 
  def genvar(self): 
    '''
    Dictionary of original variables which will allow to convert to cgs. 
    '''
    self.varn={}
    self.varn['rho']= 'rho'
    self.varn['pg'] = 'prs'
    self.varn['ux'] = 'vx1'
    self.varn['uy'] = 'vx2'
    self.varn['uz'] = 'vx3'
    self.varn['bx'] = 'bx1'
    self.varn['by'] = 'bx2'
    self.varn['bz'] = 'bx3'    
    self.varn['jx'] = 'j1'
    self.varn['jy'] = 'j2'
    self.varn['jz'] = 'j3'   
    self.varn['vortx'] = 'vort1'
    self.varn['vorty'] = 'vort2'
    self.varn['vortz'] = 'vort3'



  def trans2comm(self,varname,snap=None): 
    '''
    Transform the domain into a "common" format. All arrays will be 3D. The 3rd axis 
    is: 

      - for 3D atmospheres:  the vertical axis
      - for loop type atmospheres: along the loop 
      - for 1D atmosphere: the unique dimension is the 3rd axis. 
      At least one extra dimension needs to be created artifically. 

    All of them should obey the right hand rule 

    In all of them, the vectors (velocity, magnetic field etc) away from the Sun. 

    If applies, z=0 near the photosphere. 

    Units: everything is in cgs. 
    
    If an array is reverse, do ndarray.copy(), otherwise pytorch will complain. 

    '''

    self.sel_units = 'cgs'

    sign = 1.0
    if varname[-1] in ['y','z']: 
        sign = -1.0 

    var = np.reshape( sign * self.get_var(varname,snap=snap), 
                    (self.nx, self.ny, self.nz)).copy()

    var = var[...,::-1].copy()
        
    self.trans2commaxes

    return var


  def trans2commaxes(self): 

    if self.transunits == False:
      self.transunits = True
      print('happens!')
      self.z = self.z[::-1].copy() 
      self.dz1d = self.dz1d[::-1].copy() 

  def trans2noncommaxes(self): 

    if self.transunits == True:
      self.transunits = False
      self.z = self.z[::-1].copy() 
      self.dz1d = self.dz1d[::-1].copy() 



class Pypluto_kostas_units(object): 

    def __init__(self):
    
        '''
        Units and constants in cgs
        '''

        self.uni={}

        self.uni['tg']     = 1.0e6 # K
        self.uni['l']      = 1.0e8 # cm 
        self.uni['rho']    = 1.0e-15 # gr cm^-3 
        self.uni['kboltz'] =  1.380658E-16 # Boltzman's cst. [erg/K]
        self.uni['proton'] =  const.m_n / const.gram        # 1.674927471e-24
        self.uni['R_spec'] = self.uni['kboltz'] / (0.5e0 * self.uni['proton'])
        self.uni['u']      = np.sqrt(self.uni['R_spec']*self.uni['tg']) # cm/s
        self.uni['pg']     = self.uni['rho'] * self.uni['u']**2
        self.uni['b']      = np.sqrt(4.0 * np.pi * self.uni['pg']) # Gauss
        self.uni['t']      = self.uni['l']/self.uni['u'] # seconds

        # Units and constants in SI
        convertcsgsi(self)

        globalvars(self)


        self.uni['j']      = self.uni['b']/self.uni['l']*self.clight # current density
        self.uni['gr']     = 2.7e4 # solar gravity in cgs
        self.uni['gc']     = self.uni['gr'] * self.uni['l'] / self.uni['u'] ** 2 # solar gravity in Code units. 


class Pypluto_paolo_units(object): 

    def __init__(self):
    
        '''
        Units and constants in cgs
        '''

        self.uni={}

        self.uni['tg']     = 1.0e6 # K
        self.uni['l']      = 1.0e8 # cm 
        self.uni['rho']    = 1.0e-15 # gr cm^-3 
        self.uni['kboltz'] =  1.380658E-16 # Boltzman's cst. [erg/K]
        self.uni['proton'] =  const.m_n / const.gram        # 1.674927471e-24
        self.uni['R_spec'] = self.uni['kboltz'] / (0.5e0 * self.uni['proton'])
        self.uni['u']      = np.sqrt(self.uni['R_spec']*self.uni['tg']) # cm/s
        self.uni['pg']     = self.uni['rho'] * self.uni['u']**2
        self.uni['b']      = np.sqrt(4.0 * np.pi * self.uni['pg']) # Gauss
        self.uni['t']      = self.uni['l']/self.uni['u'] # seconds

        # Units and constants in SI
        convertcsgsi(self)

        globalvars(self)


        self.uni['j']      = self.uni['b']/self.uni['l']*self.clight # current density
        self.uni['gr']     = 2.7e4 # solar gravity in cgs
        self.uni['gc']     = self.uni['gr'] * self.uni['l'] / self.uni['u'] ** 2 # solar gravity in Code units. 


class Pypluto_paolo_units(object): 

    def __init__(self):
    
        '''
        Units and constants in cgs
        '''

        rsun= 6.960e10
        proton_mass=1.672623110e-24
        self.uni={}

        self.uni['l']      = 6.960e10 # cm 
        self.uni['u']      = 1.0e7 # cm/s
        self.uni['rho']    = 2e10*1.2650*proton_mass # gr cm^-3 
        self.uni['b']      = self.uni['u']*np.sqrt(4.0 * np.pi * self.uni['rho']) # Gauss
        self.uni['t']      = self.uni['l']/self.uni['u'] # seconds
        self.uni['pg']     = self.uni['rho'] * self.uni['u']**2 # erg cm^-3 
        #self.uni['tg']     = 1.203e6/2.0*1.26506 # K
        self.uni['tg']     =  1.3747056e22 # K        
        self.uni['kboltz'] =  1.380658E-16 # Boltzman's cst. [erg/K]
        self.uni['proton'] =  const.m_n / const.gram        # 1.674927471e-24
        self.uni['R_spec'] = self.uni['kboltz'] / (0.5e0 * self.uni['proton'])

        # Units and constants in SI
        convertcsgsi(self)

        globalvars(self)

        self.uni['j']      = self.uni['b']/self.uni['l']*self.clight # current density
        self.uni['gr']     = 2.7e4 # solar gravity in cgs
        self.uni['gc']     = self.uni['gr'] * self.uni['l'] / self.uni['u'] ** 2 # solar gravity in Code units. 

class Tools(object):
  """
  
  This Class has all the functions doing basic mathematical
  operations to the vector or scalar fields.
  It is called after pyPLUTO.pload object is defined.
  
  """

  def deriv(self,Y,X=None):
      """
      Calculates the derivative of Y with respect to X.

      **Inputs:**

        Y : 1-D array to be differentiated.\n
        X : 1-D array with len(X) = len(Y).\n

        If X is not specified then by default X is chosen to be an equally spaced array having same number of elements
        as Y.

              **Outputs:**

                This returns an 1-D array having the same no. of elements as Y (or X) and contains the values of dY/dX.
      
      """
      n = len(Y)
      n2 = n-2
      if X==None : X = np.arange(n)
      Xarr = np.asarray(X,dtype='float')
      Yarr = np.asarray(Y,dtype='float')
      x12 = Xarr - np.roll(Xarr,-1)   #x1 - x2
      x01 = np.roll(Xarr,1) - Xarr    #x0 - x1
      x02 = np.roll(Xarr,1) - np.roll(Xarr,-1) #x0 - x2
      DfDx = np.roll(Yarr,1) * (x12 / (x01*x02)) + Yarr * (1./x12 - 1./x01) - np.roll(Yarr,-1) * (x01 / (x02 * x12))
      # Formulae for the first and last points:

      DfDx[0] = Yarr[0] * (x01[1]+x02[1])/(x01[1]*x02[1]) - Yarr[1] * x02[1]/(x01[1]*x12[1]) + Yarr[2] * x01[1]/(x02[1]*x12[1])
      DfDx[n-1] = -Yarr[n-3] * x12[n2]/(x01[n2]*x02[n2]) + Yarr[n-2]*x02[n2]/(x01[n2]*x12[n2]) - Yarr[n-1]*(x02[n2]+x12[n2])/(x02[n2]*x12[n2])

      return DfDx
  
  def Grad(self,phi,x1,x2,dx1,dx2,polar=False):
      """ This method calculates the gradient of the 2D scalar phi.

              **Inputs:**

                phi -- 2D scalar whose gradient is to be determined.\n
        x1 -- The 'x' array\n
        x2 -- The 'y' array\n
                dx1 -- The grid spacing in 'x' direction.\n
                dx2 -- The grid spacing in 'y' direction.\n
                polar -- The keyword should be set to True inorder to 
                estimate the Gradient in polar co-ordinates. By default 
                it is set to False.
              
      **Outputs:**

                This routine outputs a 3D array with shape = (len(x1),len(x2),2), 
                such that [:,:,0] element corresponds to the gradient values of 
                phi wrt to x1 and [:,:,1] are the gradient values of phi wrt to x2.

      """
      (n1, n2) = phi.shape 
      grad_phi = np.zeros(shape=(n1,n2,2))
      h2 = np.ones(shape=(n1,n2))
      if polar == True:
          for j in range(n2):
              h2[:,j] = x1
      
      for i in range(n1):
          scrh1 = phi[i,:]
          grad_phi[i,:,1] = self.deriv(scrh1,x2)/h2[i,:]
      for j in range(n2):
          scrh2 = phi[:,j]
          grad_phi[:,j,0] = self.deriv(scrh2,x1)

      return grad_phi

  def Div(self,u1,u2,x1,x2,dx1,dx2,geometry=None):
      """ This method calculates the divergence of the 2D vector fields u1 and u2.

              **Inputs:**

                u1 -- 2D vector along x1 whose divergence is to be determined.\n
                u2 -- 2D vector along x2 whose divergence is to be determined.\n
        x1 -- The 'x' array\n
        x2 -- The 'y' array\n
                dx1 -- The grid spacing in 'x' direction.\n
                dx2 -- The grid spacing in 'y' direction.\n
                geometry -- The keyword *geometry* is by default set to 'cartesian'. 
                It can be set to either one of the following : *cartesian*, *cylindrical*,
                *spherical* or *polar*. To calculate the divergence of the vector 
                fields, respective geometric corrections are taken into account based
                on the value of this keyword.

              **Outputs:**

        A 2D array with same shape as u1(or u2) having the values of divergence.

      """
      (n1, n2) = u1.shape
      Divergence = np.zeros(shape=(n1,n2))
      du1 = np.zeros(shape=(n1,n2))
      du2 = np.zeros(shape=(n1,n2))

      A1 = np.zeros(shape=n1)
      A2 = np.zeros(shape=n2)

      dV1 = np.zeros(shape=(n1,n2))
      dV2 = np.zeros(shape=(n1,n2))

      if geometry == None : geometry = 'cartesian'
      
      #------------------------------------------------
      #  define area and volume elements for the
      #  different coordinate systems
      #------------------------------------------------

      if geometry == 'cartesian' :
          A1[:] = 1.0
          A2[:] = 1.0
          dV1   = np.outer(dx1,A2)
          dV2   = np.outer(A1,dx2)

      if geometry == 'cylindrical' :
          A1 = x1
          A2[:] = 1.0
          dV1 = np.meshgrid(x1*dx1,A2)[0].T*np.meshgrid(x1*dx1,A2)[1].T
          for i in range(n1) : dV2[i,:] = dx2[:]
      
      if geometry == 'polar' :
          A1    = x1
          A2[:] = 1.0
          dV1   = np.meshgrid(x1,A2)[0].T*np.meshgrid(x1,A2)[1].T
          dV2   = np.meshgrid(x1,dx2)[0].T*np.meshgrid(x1,dx2)[1].T

      if geometry == 'spherical' :
          A1 = x1*x1
          A2 = np.sin(x2)
          for j in range(n2): dV1[:,j] = A1*dx1
          dV2   = np.meshgrid(x1,np.sin(x2)*dx2)[0].T*np.meshgrid(x1,np.sin(x2)*dx2)[1].T

      # ------------------------------------------------
      #              Make divergence
      # ------------------------------------------------
      
      
      for i in range(1,n1-1):
          du1[i,:] = 0.5*(A1[i+1]*u1[i+1,:] - A1[i-1]*u1[i-1,:])/dV1[i,:]
      for j in range(1,n2-1):
          du2[:,j] = 0.5*(A2[j+1]*u2[:,j+1] - A2[j-1]*u2[:,j-1])/dV2[:,j]

      Divergence = du1 + du2
      return Divergence



  def RTh2Cyl(self,R,Th,X1,X2):
      """ This method does the transformation from spherical coordinates to cylindrical ones.
      
              **Inputs:**

                R - 2D array of spherical radius coordinates.\n
            Th - 2D array of spherical theta-angle coordinates.\n
        X1 - 2D array of radial component of given vector\n
        X2 - 2D array of thetoidal component of given vector\n
              
      **Outputs:**

                This routine outputs two 2D arrays after transformation.
                
              **Usage:**

                ``import pyPLUTO as pp``\n
        ``import numpy as np``\n
                ``D = pp.pload(0)``\n
        ``ppt=pp.Tools()``\n
                ``TH,R=np.meshgrid(D.x2,D.x1)``\n
        ``Br,Bz=ppt.RTh2Cyl(R,TH,D.bx1,D.bx2)``

              D.bx1 and D.bx2 should be vectors in spherical coordinates. After 
              transformation (Br,Bz) corresponds to vector in cilindrical coordinates.


      """
      Y1=X1*np.sin(Th)+X2*np.cos(Th)
      Y2=X1*np.cos(Th)-X2*np.sin(Th)
      return Y1,Y2




  def myInterpol(self,RR,N):
      """ 
      This method interpolates (linear interpolation) vector 1D vector RR 
      to 1D N-length vector. Useful for stretched grid calculations. 
      
              **Inputs:**

                RR - 1D array to interpolate.\n
        N  - Number of grids to interpolate to.\n
                
      **Outputs:**

                This routine outputs interpolated 1D array to the new grid (len=N).
                
              **Usage:**

                ``import pyPLUTO as pp``\n
        ``import numpy as np``\n
                ``D = pp.pload(0)``\n
        ``ppt=pp.Tools()``\n
                ``x=linspace(0,1,10) #len(x)=10``\n
        ``y=x*x``\n
        ``Ri,Ni=ppt.myInterpol(y,100) #len(Ri)=100``

                Ri - interpolated numbers;
        Ni - grid for Ri

      """    
      
      NN=np.linspace(0,len(RR)-1,len(RR))
      spline_fit=UnivariateSpline(RR,NN,k=3,s=0)
      
      RRi=np.linspace(RR[0],RR[-1],N)
      NNi=spline_fit(RRi)
      NNi[0]=NN[0]+0.00001
      NNi[-1]=NN[-1]-0.00001
      return RRi,NNi
      
  def getUniformGrid(self,r,th,rho,Nr,Nth):
      """ 
      This method transforms data with non-uniform grid (stretched) to 
      uniform. Useful for stretched grid calculations. 
      
              **Inputs:**

        r  - 1D vector of X1 coordinate (could be any, e.g D.x1).\n
        th - 1D vector of X2 coordinate (could be any, e.g D.x2).\n
        rho- 2D array of data.\n
        Nr - new size of X1 vector.\n
        Nth- new size of X2 vector.\n
                
      **Outputs:**

                This routine outputs 2D uniform array Nr x Nth dimension
                
              **Usage:**

                ``import pyPLUTO as pp``\n
        ``import numpy as np``\n
                ``D = pp.pload(0)``\n
        ``ppt=pp.Tools()``\n
        ``X1new, X2new, res = ppt.getUniformGrid(D.x1,D.x2,D.rho,20,30)``

                X1new - X1 interpolated grid len(X1new)=20
        X2new - X2 interpolated grid len(X2new)=30
        res   - 2D array of interpolated variable

      """    

      Ri,NRi=self.myInterpol(r,Nr)
      Ra=np.int32(NRi);Wr=NRi-Ra

      YY=np.ones([Nr,len(th)])
      for i in range(len(th)):
            YY[:,i]=(1-Wr)*rho[Ra,i] + Wr*rho[Ra+1,i]

      THi,NTHi=self.myInterpol(th,Nth)
      THa=np.int32(NTHi);Wth=NTHi-THa

      ZZ=np.ones([Nr,Nth])
      for i in range(Nr):
            ZZ[i,:]=(1-Wth)*YY[i,THa] + Wth*YY[i,THa+1]

      return Ri,THi,ZZ
  
  def sph2cyl(self,D,Dx,rphi=None,theta0=None):
      """ 
      This method transforms spherical data into cylindrical 
      applying interpolation. Works for stretched grid as well, 
      transforms poloidal (R-Theta) data by default. Fix theta 
      and set rphi=True to get (R-Phi) transformation.
              
       **Inputs:**

                D  - structure  from 'pload' method.\n
        Dx - variable to be transformed (D.rho for example).\n
                
      **Outputs:**

                This routine outputs transformed (sph->cyl) variable and grid.
                
              **Usage:**

                ``import pyPLUTO as pp``\n
        ``import numpy as np``\n
                ``D = pp.pload(0)``\n
        ``ppt=pp.Tools()``\n
        ``R,Z,res = ppt.sph2cyl(D,D.rho.transpose())``

                R - 2D array with cylindrical radius values
        Z - 2D array with cylindrical Z values
        res - 2D array of transformed variable

      """    
      
      if rphi is None or rphi == False:
          rx=D.x1
          th=D.x2            
      else:
          rx=D.x1*np.sin(theta0)
          th=D.x3
          
      rx,th,Dx=self.getUniformGrid(rx,th,Dx.T,200,200)
      Dx=Dx.T
      
      if rphi is None or rphi == False:
                  
          r0=np.min(np.sin(th)*rx[0])
          rN=rx[-1]
          dr=rN-r0
          z0=np.min(np.cos(th)*rN)
          zN=np.max(np.cos(th)*rN)
          dz=zN-z0
          dth=th[-1]-th[0]
          rl=np.int32(len(rx)*dr/(rx[-1]-rx[0]))  
          zl=np.int32(rl* dz/dr)
          thl=len(th)
          r=np.linspace(r0, rN, rl)
          z=np.linspace(z0, zN, zl)
      else:
          r0=np.min([np.sin(th)*rx[0] , np.sin(th)*rx[-1]])
          rN=np.max([np.sin(th)*rx[0] , np.sin(th)*rx[-1]])
          dr=rN-r0
          z0=np.min(np.cos(th)*rN)
          zN=np.max(np.cos(th)*rN)
          dz=zN-z0
          dth=th[-1]-th[0]
          rl=np.int32(len(rx)*dr/(rx[-1]-rx[0]))  
          zl=np.int32(rl* dz/dr)
          thl=len(th)
          r=np.linspace(r0, rN, rl)
          z=np.linspace(z0, zN, zl)
              
      R,Z = np.meshgrid(r, z)
      Rs = np.sqrt(R*R + Z*Z)
      
      
      Th = np.arccos(Z/Rs)
      kv_34=find(R<0)
      Th.flat[kv_34]=2*np.pi - Th.flat[kv_34]
      
      
      ddr=rx[1]-rx[0]
      ddth=th[1]-th[0]
      
      Rs_copy=Rs.copy()
      Th_copy=Th.copy()
              
      nR1=find(Rs<rx[0])  
      Rs.flat[nR1]=rx[0] 
      nR2=find(Rs>rN)
      Rs.flat[nR2]=rN
      
      nTh1=find(Th>th[-1])
      Th.flat[nTh1]=th[-1]
      nTh2=find(Th<th[0])
      Th.flat[nTh2]=th[0]
      
      
      ra = ((len(rx)-1.001)/(np.max(Rs.flat)-np.min(Rs.flat)) *(Rs-np.min(Rs.flat)))  
      tha = ((thl-1.001)/dth *(Th-th[0]))  

      rn = np.int32(ra)
      thn = np.int32(tha)
      dra=ra-rn
      dtha=tha-thn
      w1=1-dra
      w2=dra
      w3=1-dtha
      w4=dtha
      lrx=len(rx)
      NN1=np.int32(rn+thn*lrx)
      NN2=np.int32((rn+1)+thn*lrx)
      NN3=np.int32(rn+(thn+1)*lrx)
      NN4=np.int32((rn+1)+(thn+1)*lrx)
      n=np.transpose(np.arange(0,np.product(np.shape(R))))
      DD=Dx.copy()
      F=R.copy()
      F.flat[n]=w1.flat[n]*(w3.flat[n]*Dx.flat[NN1.flat[n]] + w4.flat[n]*Dx.flat[NN3.flat[n]] )+\
          w2.flat[n]*(w3.flat[n]*Dx.flat[NN2.flat[n]] + w4.flat[n]*Dx.flat[NN4.flat[n]] )
          
      nR1=find(Rs_copy<rx[0]-ddr/1.5)
      nR2=find(Rs_copy>rN+ddr/1.5)
      nTh1=find(Th_copy>th[-1]+ddth/1.5)
      nTh2=find(Th_copy<th[0]-ddth/1.5)

      nmask=np.concatenate((nR1,nR2,nTh1,nTh2))
      F.flat[nmask]=np.nan;
      return R,Z,F
      

  def congrid(self, a, newdims, method='linear', centre=False, minusone=False):
      """
      Arbitrary resampling of source array to new dimension sizes.
      Currently only supports maintaining the same number of dimensions.
      To use 1-D arrays, first promote them to shape (x,1).

      Uses the same parameters and creates the same co-ordinate lookup points
      as IDL''s congrid routine, which apparently originally came from a VAX/VMS
      routine of the same name.

      **Inputs:**

        a -- The 2D array that needs resampling into new dimensions.\n
        newdims -- A tuple which represents the shape of the resampled data\n
        method -- This keyword decides the method used for interpolation.\n
          neighbour - closest value from original data\n
          nearest and linear - uses n x 1-D interpolations using scipy.interpolate.interp1d
          (see Numerical Recipes for validity of use of n 1-D interpolations)\n
          spline - uses ndimage.map_coordinates\n
        centre -- This keyword decides the positions of interpolation points.\n
          True - interpolation points are at the centres of the bins\n
          False - points are at the front edge of the bin\n
        minusone -- This prevents extrapolation one element beyond bounds of input array\n
          For example- inarray.shape = (i,j) & new dimensions = (x,y)\n
          False - inarray is resampled by factors of (i/x) * (j/y)\n
          True - inarray is resampled by(i-1)/(x-1) * (j-1)/(y-1)\n

          **Outputs:**

            A 2D array with resampled data having a shape corresponding to newdims. 
      
      """
      if not a.dtype in [np.float64, np.float32]:
          a = np.cast[float](a)

      m1 = np.cast[int](minusone)
      ofs = np.cast[int](centre) * 0.5
      old = np.array( a.shape )
      ndims = len( a.shape )
      if len( newdims ) != ndims:
          print("[congrid] dimensions error. ")
          print("This routine currently only support ")
          print("rebinning to the same number of dimensions.")
          return None
      newdims = np.asarray( newdims, dtype=float )
      dimlist = []

      if method == 'neighbour':
          for i in range( ndims ):
              base = np.indices(newdims)[i]
              dimlist.append( (old[i] - m1) / (newdims[i] - m1) \
                      * (base + ofs) - ofs )
          cd = np.array( dimlist ).round().astype(int)
          newa = a[list( cd )]
          return newa

      elif method in ['nearest','linear']:
          # calculate new dims
          for i in range( ndims ):
              base = np.arange( newdims[i] )
              dimlist.append( (old[i] - m1) / (newdims[i] - m1) \
                  * (base + ofs) - ofs )
      # specify old dims
      olddims = [np.arange(i, dtype = np.float) for i in list( a.shape )]

      # first interpolation - for ndims = any
      mint = scipy.interpolate.interp1d( olddims[-1], a, kind=method )
      newa = mint( dimlist[-1] )

      trorder = [ndims - 1] + range( ndims - 1 )
      for i in range( ndims - 2, -1, -1 ):
          newa = newa.transpose( trorder )

          mint = scipy.interpolate.interp1d( olddims[i], newa, kind=method )
          newa = mint( dimlist[i] )

      if ndims > 1:
          # need one more transpose to return to original dimensions
          newa = newa.transpose( trorder )

          return newa
      elif method in ['spline']:
          oslices = [ slice(0,j) for j in old ]
          oldcoords = np.ogrid[oslices]
          nslices = [ slice(0,j) for j in list(newdims) ]
          newcoords = np.mgrid[nslices]

          newcoords_dims = range(n.rank(newcoords))
          #make first index last
          newcoords_dims.append(newcoords_dims.pop(0))
          newcoords_tr = newcoords.transpose(newcoords_dims)
          # makes a view that affects newcoords

          newcoords_tr += ofs

          deltas = (np.asarray(old) - m1) / (newdims - m1)
          newcoords_tr *= deltas

          newcoords_tr -= ofs

          newa = scipy.ndimage.map_coordinates(a, newcoords)
          return newa
      else:
          print("Congrid error: Unrecognized interpolation type.\n")
          print("Currently only \'neighbour\', \'nearest\',\'linear\',")
          print("and \'spline\' are supported.")
          return None



class Image(object):
  ''' This Class has all the routines for the imaging the data
  and plotting various contours and fieldlines on these images.
  CALLED AFTER pyPLUTO.pload object is defined
  '''
  def pldisplay(self, D, var,**kwargs):
      """ This method allows the user to display a 2D data using the 
      matplotlib's pcolormesh.

      **Inputs:**

        D   -- pyPLUTO pload object.\n
        var -- 2D array that needs to be displayed.
      
      *Required Keywords:*

        x1 -- The 'x' array\n
        x2 -- The 'y' array
      
      *Optional Keywords:*

        vmin -- The minimum value of the 2D array (Default : min(var))\n
        vmax -- The maximum value of the 2D array (Default : max(var))\n
        title -- Sets the title of the image.\n
        label1 -- Sets the X Label (Default: 'XLabel')\n
        label2 -- Sets the Y Label (Default: 'YLabel')\n
        polar -- A list to project Polar data on Cartesian Grid.\n
          polar = [True, True] -- Projects r-phi plane.\n
          polar = [True, False] -- Project r-theta plane.\n
          polar = [False, False] -- No polar plot (Default)\n
        cbar -- Its a tuple to set the colorbar on or off. \n
          cbar = (True,'vertical') -- Displays a vertical colorbar\n
          cbar = (True,'horizontal') -- Displays a horizontal colorbar\n
          cbar = (False,'') -- Displays no colorbar.
       
      **Usage:**
        
        ``import pyPLUTO as pp``\n
        ``wdir = '/path/to/the data files/'``\n
        ``D = pp.pload(1,w_dir=wdir)``\n
        ``I = pp.Image()``\n
        ``I.pldisplay(D, D.v2, x1=D.x1, x2=D.x2, cbar=(True,'vertical'),\
        title='Velocity',label1='Radius',label2='Height')``
      """
      x1 = kwargs.get('x1')
      x2 = kwargs.get('x2')
      var = var.T

      f1 = figure(kwargs.get('fignum',1), figsize=kwargs.get('figsize',[10,10]),
                  dpi=80, facecolor='w', edgecolor='k')
      ax1 = f1.add_subplot(111)
      ax1.set_aspect('equal')        

      if kwargs.get('polar',[False,False])[0]:
          xx, yy = self.getPolarData(D,kwargs.get('x2'),rphi=kwargs.get('polar')[1])
          pcolormesh(xx,yy,var,vmin=kwargs.get('vmin',np.min(var)),vmax=kwargs.get('vmax',np.max(var)))
      else:
          ax1.axis([np.min(x1),np.max(x1),np.min(x2),np.max(x2)])
          pcolormesh(x1,x2,var,vmin=kwargs.get('vmin',np.min(var)),vmax=kwargs.get('vmax',np.max(var)))
      
      title(kwargs.get('title',"Title"),size=kwargs.get('size'))
      xlabel(kwargs.get('label1',"Xlabel"),size=kwargs.get('size'))
      ylabel(kwargs.get('label2',"Ylabel"),size=kwargs.get('size'))
      if kwargs.get('cbar',(False,''))[0] == True:
          colorbar(orientation=kwargs.get('cbar')[1])
  
  
  def multi_disp(self,*args,**kwargs):
      mvar = []
      for arg in args:
          mvar.append(arg.T)            
      
      xmin = np.min(kwargs.get('x1'))
      xmax = np.max(kwargs.get('x1'))        
      ymin = np.min(kwargs.get('x2'))
      ymax = np.max(kwargs.get('x2'))
      mfig = figure(kwargs.get('fignum',1),figsize=kwargs.get('figsize',[10,10]))
      Ncols = kwargs.get('Ncols')
      Nrows = len(args)/Ncols
      mprod = Nrows*Ncols
      dictcbar=kwargs.get('cbar',(False,'','each'))

      for j in range(mprod):
          mfig.add_subplot(Nrows,Ncols,j+1)
          pcolormesh(kwargs.get('x1'),kwargs.get('x2'), mvar[j])
          axis([xmin,xmax,ymin,ymax])
          gca().set_aspect('equal')
              
          xlabel(kwargs.get('label1',mprod*['Xlabel'])[j])
          ylabel(kwargs.get('label2',mprod*['Ylabel'])[j])
          title(kwargs.get('title',mprod*['Title'])[j])
          if (dictcbar[0] == True) and (dictcbar[2] =='each'):
              colorbar(orientation=kwargs.get('cbar')[1])
          if dictcbar[0] == True and dictcbar[2]=='last':
              if (j == np.max(range(mprod))):colorbar(orientation=kwargs.get('cbar')[1])
       
  def oplotbox(self, AMRLevel, lrange=[0,0], cval=['b','r','g','m','w','k'],\
                   islice=-1, jslice=-1, kslice=-1,geom='CARTESIAN'):
      """ 
      This method overplots the AMR boxes up to the specified level. 

      **Input:**

        AMRLevel -- AMR object loaded during the reading and stored in the pload object
      
      *Optional Keywords:*

        lrange     -- [level_min,level_max] to be overplotted. By default it shows all the loaded levels\n
        cval       -- list of colors for the levels to be overplotted.\n
        [ijk]slice -- Index of the 2D slice to look for so that the adequate box limits are plotted. 
                      By default oplotbox considers you are plotting a 2D slice of the z=min(x3) plane.\n
        geom       -- Specified the geometry. Currently, CARTESIAN (default) and POLAR geometries are handled.
      """

      nlev = len(AMRLevel)
      lrange[1] = min(lrange[1],nlev-1)
      npl  = lrange[1]-lrange[0]+1
      lpls = [lrange[0]+v for v in range(npl)]  
      cols = cval[0:nlev]
      # Get the offset and the type of slice
      Slice = 0 ; inds = 'k'
      xx = 'x' ; yy ='y'
      if (islice >= 0):
          Slice = islice + AMRLevel[0]['ibeg'] ; inds = 'i'
          xx = 'y' ; yy ='z'
      if (jslice >= 0):
          Slice = jslice + AMRLevel[0]['jbeg'] ; inds = 'j'
          xx = 'x' ; yy ='z'
      if (kslice >= 0):
          Slice = kslice + AMRLevel[0]['kbeg'] ; inds = 'k'
          xx = 'x' ; yy ='y'
          
      # Overplot the boxes
      hold(True)
      for il in lpls:
          level = AMRLevel[il]
          for ib in range(level['nbox']):
              box = level['box'][ib]
              if ((Slice-box[inds+'b'])*(box[inds+'e']-Slice) >= 0):
                  if (geom == 'CARTESIAN'):
                      x0 = box[xx+'0'] ; x1 = box[xx+'1'] 
                      y0 = box[yy+'0'] ; y1 = box[yy+'1'] 
                      plot([x0,x1,x1,x0,x0],[y0,y0,y1,y1,y0],color=cols[il])
                  elif (geom == 'POLAR') or (geom == 'SPHERICAL'):
                      dn = np.pi/50.
                      x0 = box[xx+'0'] ; x1 = box[xx+'1'] 
                      y0 = box[yy+'0'] ; y1 = box[yy+'1']
                      if y0 == y1:
                          y1 = 2*np.pi+y0 - 1.e-3
                      xb = np.concatenate([
                              [x0*np.cos(y0),x1*np.cos(y0)],\
                              x1*np.cos(np.linspace(y0,y1,num=int(abs(y0-y1)/dn) )),\
                              [x1*np.cos(y1),x0*np.cos(y1)],\
                              x0*np.cos(np.linspace(y1,y0,num=int(abs(y0-y1)/dn)))])
                      yb = np.concatenate([
                              [x0*np.sin(y0),x1*np.sin(y0)],\
                              x1*np.sin(np.linspace(y0,y1,num=int(abs(y0-y1)/dn))),\
                              [x1*np.sin(y1),x0*np.sin(y1)],\
                              x0*np.sin(np.linspace(y1,y0,num=int(abs(y0-y1)/dn)))])
                      plot(xb,yb,color=cols[il])

      hold(False)
       
  def field_interp(self,var1,var2,x,y,dx,dy,xp,yp):
      """ This method interpolates value of vector fields (var1 and var2) on field points (xp and yp).
      The field points are obtained from the method field_line.

      **Inputs:**
      
        var1 -- 2D Vector field in X direction\n
        var2 -- 2D Vector field in Y direction\n
        x -- 1D X array\n
        y -- 1D Y array\n
        dx -- 1D grid spacing array in X direction\n
        dy -- 1D grid spacing array in Y direction\n
        xp -- field point in X direction\n
        yp -- field point in Y direction\n
        
      **Outputs:**
      
        A list with 2 elements where the first element corresponds to the interpolate field 
        point in 'x' direction and the second element is the field point in 'y' direction.  

      """
      q=[]
      U = var1
      V = var2
      i0 = np.abs(xp-x).argmin()
      j0 = np.abs(yp-y).argmin()
      scrhUx = np.interp(xp,x,U[:,j0])
      scrhUy = np.interp(yp,y,U[i0,:])
      q.append(scrhUx + scrhUy - U[i0,j0])
      scrhVx = np.interp(xp,x,V[:,j0])
      scrhVy = np.interp(yp,y,V[i0,:])
      q.append(scrhVx + scrhVy - V[i0,j0])
      return q
  
  def field_line(self,var1,var2,x,y,dx,dy,x0,y0):
      """ This method is used to obtain field lines (same as fieldline.pro in PLUTO IDL tools).
  
      **Inputs:**
  
        var1 -- 2D Vector field in X direction\n
        var2 -- 2D Vector field in Y direction\n
        x -- 1D X array\n
        y -- 1D Y array\n
        dx -- 1D grid spacing array in X direction\n
        dy -- 1D grid spacing array in Y direction\n
        x0 -- foot point of the field line in X direction\n
        y0 -- foot point of the field line in Y direction\n
        
      **Outputs:**
  
        This routine returns a dictionary with keys - \n
        qx -- list of the field points along the 'x' direction.
        qy -- list of the field points along the 'y' direction.
        
      **Usage:**
        
        See the myfieldlines routine for the same.          
      """
      xbeg = x[0] - 0.5*dx[0]
      xend = x[-1] + 0.5*dx[-1]
      
      ybeg = y[0]  - 0.5*dy[0]
      yend = y[-1] + 0.5*dy[-1]
  
      inside_domain = x0 > xbeg and x0 < xend and y0 > ybeg and y0 < yend
  
      MAX_STEPS = 5000
      xln_fwd = [x0]
      yln_fwd = [y0]
      xln_bck = [x0]
      yln_bck = [y0]
      rhs = []
      k = 0
  
      while inside_domain == True:
          R1 = self.field_interp(var1,var2,x,y,dx,dy,xln_fwd[k],yln_fwd[k])
          dl = 0.5*np.max(np.concatenate((dx,dy)))/(np.sqrt(R1[0]*R1[0] + R1[1]*R1[1] + 1.e-14))
          xscrh = xln_fwd[k] + 0.5*dl*R1[0]
          yscrh = yln_fwd[k] + 0.5*dl*R1[1]
          
          R2 = self.field_interp(var1,var2,x,y,dx,dy,xln_fwd[k],yln_fwd[k])
          
          xln_one = xln_fwd[k] + dl*R2[0]
          yln_one = yln_fwd[k] + dl*R2[1]
          
          xln_fwd.append(xln_one)
          yln_fwd.append(yln_one)
          inside_domain = xln_one > xbeg and xln_one < xend and yln_one > ybeg and yln_one < yend
          inside_domain = inside_domain and (k < MAX_STEPS-3)
          k = k + 1
  
  
      k_fwd = k
      qx = np.asarray(xln_fwd[0:k_fwd])
      qy = np.asarray(yln_fwd[0:k_fwd])
      flines={'qx':qx,'qy':qy}
      
      return flines
    
    
  def myfieldlines(self,Data,x0arr,y0arr,stream=False,**kwargs):
      """ This method overplots the magnetic field lines at the footpoints given by (x0arr[i],y0arr[i]).
      
      **Inputs:**
      
        Data -- pyPLUTO.pload object\n
        x0arr -- array of x co-ordinates of the footpoints\n
        y0arr -- array of y co-ordinates of the footpoints\n
        stream -- keyword for two different ways of calculating the field lines.\n
        True -- plots contours of rAphi (needs to store vector potential)\n
        False -- plots the fieldlines obtained from the field_line routine. (Default option)
        
      *Optional Keywords:*
      
        colors -- A list of matplotlib colors to represent the lines. The length of this list should be same as that of x0arr.\n
        lw -- Integer value that determines the linewidth of each line.\n
        ls -- Determines the linestyle of each line.

      **Usage:**
        
        Assume that the magnetic field is a given as **B** = B0$\hat{y}$. 
        Then to show this field lines we have to define the x and y arrays of field foot points.\n 
        
        ``x0arr = linspace(0.0,10.0,20)``\n
        ``y0arr = linspace(0.0,0.0,20)``\n
        ``import pyPLUTO as pp``\n
        ``D = pp.pload(45)``\n
        ``I = pp.Image()``\n
        ``I.myfieldlines(D,x0arr,y0arr,colors='k',ls='--',lw=1.0)``
      """
         
      if len(x0arr) != len(y0arr) : print("Input Arrays should have same size")
      QxList=[]
      QyList=[]
      StreamFunction = []
      levels =[]
      if stream == True:
          X, Y = np.meshgrid(Data.x1,Data.x2.T)
          StreamFunction = X*(Data.Ax3.T)
          for i in range(len(x0arr)):
              nx = np.abs(X[0,:]-x0arr[i]).argmin()
              ny = np.abs(X[:,0]-y0arr[i]).argmin()
              levels.append(X[ny,nx]*Data.Ax3.T[ny,nx])
          
          contour(X,Y,StreamFunction,levels,colors=kwargs.get('colors'),linewidths=kwargs.get('lw',1),linestyles=kwargs.get('ls','solid'))
      else:
          for i in range(len(x0arr)):
              QxList.append(self.field_line(Data.bx1,Data.bx2,Data.x1,Data.x2,Data.dx1,Data.dx1,x0arr[i],y0arr[i]).get('qx'))
              QyList.append(self.field_line(Data.bx1,Data.bx2,Data.x1,Data.x2,Data.dx1,Data.dx1,x0arr[i],y0arr[i]).get('qy'))
              plot(QxList[i],QyList[i],color=kwargs.get('colors'))
              axis([min(Data.x1),max(Data.x1),min(Data.x2),max(Data.x2)])

  def getSphData(self,Data,w_dir=None,datatype=None,**kwargs):
      """This method transforms the vector and scalar  fields from Spherical co-ordinates to Cylindrical.

      **Inputs**:
      
        Data -- pyPLUTO.pload object\n
        w_dir -- /path/to/the/working/directory/\n
        datatype -- If the data is of 'float' type then datatype = 'float' else by default the datatype is set to 'double'.

      *Optional Keywords*:
      
        rphi -- [Default] is set to False implies that the r-theta plane is transformed. If set True then the r-phi plane is transformed.\n
        x2cut -- Applicable for 3D data and it determines the co-ordinate of the x2 plane while r-phi is set to True.\n
        x3cut -- Applicable for 3D data and it determines the co-ordinate of the x3 plane while r-phi is set to False.
      
      """

      Tool = Tools()
      key_value_pairs = []
      allvars = []
      if w_dir is None: w_dir = curdir()            
      for v in Data.vars:
          allvars.append(v)
          
      if kwargs.get('rphi',False)==True:
          R,TH = np.meshgrid(Data.x1,Data.x3)
          if Data.n3 != 1:
              for variable in allvars:
                  key_value_pairs.append([variable,getattr(Data,variable)[:,kwargs.get('x2cut',0),:].T])
          
              SphData = dict(key_value_pairs)
              if ('bx1' in allvars) or ('bx2' in allvars):
                  (SphData['b1c'],SphData['b3c']) = Tool.RTh2Cyl(R,TH,SphData.get('bx1'),SphData.get('bx3'))
                  allvars.append('b1c')
                  allvars.append('b3c')
              if ('vx1' in allvars) or ('vx2' in allvars):
                  (SphData['v1c'],SphData['v3c']) = Tool.RTh2Cyl(R,TH,SphData.get('vx1'),SphData.get('vx3'))
                  allvars.append('v1c')
                  allvars.append('v3c')
          else:
              print("No x3 plane for 2D data")
      else:
          R,TH = np.meshgrid(Data.x1,Data.x2)
          if Data.n3 != 1:
              for variable in allvars:
                  key_value_pairs.append([variable,getattr(Data,variable)[:,:,kwargs.get('x3cut',0)].T])
              SphData = dict(key_value_pairs)
              if ('bx1' in allvars) or ('bx2' in allvars):
                  (SphData['b1c'],SphData['b2c']) = Tool.RTh2Cyl(R,TH,SphData.get('bx1'),SphData.get('bx2'))
                  allvars.append('b1c')
                  allvars.append('b2c')
              if ('vx1' in allvars) or ('vx2' in allvars):
                  (SphData['v1c'],SphData['v2c']) = Tool.RTh2Cyl(R,TH,SphData.get('vx1'),SphData.get('vx2'))
                  allvars.append('v1c')
                  allvars.append('v2c')
          else:
              for variable in allvars:
                  key_value_pairs.append([variable,getattr(Data,variable)[:,:].T])
              SphData = dict(key_value_pairs)
              if ('bx1' in allvars) or ('bx2' in allvars):
                  (SphData['b1c'],SphData['b2c']) = Tool.RTh2Cyl(R,TH,SphData.get('bx1'),SphData.get('bx2'))
                  allvars.append('b1c')
                  allvars.append('b2c')
              if ('vx1' in allvars) or ('vx2' in allvars):
                  (SphData['v1c'],SphData['v2c']) = Tool.RTh2Cyl(R,TH,SphData.get('vx1'),SphData.get('vx2'))
                  allvars.append('v1c')
                  allvars.append('v2c')
          
      for variable in allvars:
          if kwargs.get('rphi',False)==True:
              R,Z,SphData[variable]= Tool.sph2cyl(Data,SphData.get(variable),rphi=True,theta0=Data.x2[kwargs.get('x2cut',0)])
          else:
              if Data.n3 != 1:
                  R,Z,SphData[variable] = Tool.sph2cyl(Data,SphData.get(variable),rphi=False)
              else:
                  R,Z,SphData[variable] = Tool.sph2cyl(Data,SphData.get(variable),rphi=False)

      return R,Z,SphData
  
  
  def getPolarData(self, Data, ang_coord, rphi=False):
      """To get the Cartesian Co-ordinates from Polar.
      
      **Inputs:**
      
        Data -- pyPLUTO pload Object\n
        ang_coord -- The Angular co-ordinate (theta or Phi)
       
      *Optional Keywords:*
      
        rphi -- Default value FALSE is for R-THETA data, 
        Set TRUE for R-PHI data.\n

      **Outputs**:
      
        2D Arrays of X, Y from the Radius and Angular co-ordinates.\n
        They are used in pcolormesh in the Image.pldisplay functions.
      """
      D = Data
      if ang_coord is D.x2:
          x2r = D.x2r
      elif ang_coord is D.x3:
          x2r = D.x3r
      else:
          print("Angular co-ordinate must be given")
          
      rcos = np.outer(np.cos(x2r), D.x1r)
      rsin = np.outer(np.sin(x2r), D.x1r)        
      
      if rphi:
          xx = rcos
          yy = rsin
      else:
          xx = rsin
          yy = rcos
          
      return xx, yy

  def pltSphData(self,Data,w_dir=None,datatype=None,**kwargs):
      """
      This method plots the transformed data obtained from 
      getSphData using the matplotlib's imshow
      
      **Inputs:**
      
        Data -- pyPLUTO.pload object\n
        w_dir -- /path/to/the/working/directory/\n
        datatype -- Datatype.

      *Required Keywords*:
        
        plvar -- A string which represents the plot variable.\n

      *Optional Keywords*:

        logvar -- [Default = False] Set it True for plotting the log of a variable.\n
        rphi -- [Default = False - for plotting in r-theta plane] Set it True for plotting the variable in r-phi plane. 

      """
            
      if w_dir is None: w_dir=curdir()
      R,Z,SphData = self.getSphData(Data,w_dir=w_dir,datatype=datatype,**kwargs)
      
      extent=(np.min(R.flat),max(R.flat),np.min(Z.flat),max(Z.flat))
      dRR=max(R.flat)-np.min(R.flat)
      dZZ=max(Z.flat)-np.min(Z.flat)


      isnotnan=-np.isnan(SphData[kwargs.get('plvar')])
      maxPl=max(SphData[kwargs.get('plvar')][isnotnan].flat)
      minPl=np.min(SphData[kwargs.get('plvar')][isnotnan].flat)
      normrange=False
      if minPl<0:
          normrange=True
      if maxPl>-minPl:
          minPl=-maxPl
      else:
          maxPl=-minPl      
      if (normrange and kwargs.get('plvar')!='rho' and kwargs.get('plvar')!='prs'):
          SphData[kwargs.get('plvar')][-1][-1]=maxPl
          SphData[kwargs.get('plvar')][-1][-2]=minPl
  
      if (kwargs.get('logvar') == True):
          SphData[kwargs.get('plvar')] = np.log10(SphData[kwargs.get('plvar')])
  
      imshow(SphData[kwargs.get('plvar')], aspect='equal', origin='lower', cmap=cm.jet,extent=extent, interpolation='nearest')
<|MERGE_RESOLUTION|>--- conflicted
+++ resolved
@@ -776,11 +776,7 @@
     self.verbose = verbose
     self.typemodel = typemodel
     if self.typemodel == 'Kostas': 
-<<<<<<< HEAD
-        self.uni = Pypluto_units()
-=======
         self.uni = Pypluto_kostas_units()
->>>>>>> 5c2a49e9
     elif (self.typemodel == 'Paolo'): 
         self.uni = Pypluto_paolo_units()
     self.info = pload(snap,w_dir=fdir,datatype=datatype)
@@ -1028,39 +1024,6 @@
         self.uni['j']      = self.uni['b']/self.uni['l']*self.clight # current density
         self.uni['gr']     = 2.7e4 # solar gravity in cgs
         self.uni['gc']     = self.uni['gr'] * self.uni['l'] / self.uni['u'] ** 2 # solar gravity in Code units. 
-
-
-class Pypluto_paolo_units(object): 
-
-    def __init__(self):
-    
-        '''
-        Units and constants in cgs
-        '''
-
-        self.uni={}
-
-        self.uni['tg']     = 1.0e6 # K
-        self.uni['l']      = 1.0e8 # cm 
-        self.uni['rho']    = 1.0e-15 # gr cm^-3 
-        self.uni['kboltz'] =  1.380658E-16 # Boltzman's cst. [erg/K]
-        self.uni['proton'] =  const.m_n / const.gram        # 1.674927471e-24
-        self.uni['R_spec'] = self.uni['kboltz'] / (0.5e0 * self.uni['proton'])
-        self.uni['u']      = np.sqrt(self.uni['R_spec']*self.uni['tg']) # cm/s
-        self.uni['pg']     = self.uni['rho'] * self.uni['u']**2
-        self.uni['b']      = np.sqrt(4.0 * np.pi * self.uni['pg']) # Gauss
-        self.uni['t']      = self.uni['l']/self.uni['u'] # seconds
-
-        # Units and constants in SI
-        convertcsgsi(self)
-
-        globalvars(self)
-
-
-        self.uni['j']      = self.uni['b']/self.uni['l']*self.clight # current density
-        self.uni['gr']     = 2.7e4 # solar gravity in cgs
-        self.uni['gc']     = self.uni['gr'] * self.uni['l'] / self.uni['u'] ** 2 # solar gravity in Code units. 
-
 
 class Pypluto_paolo_units(object): 
 
