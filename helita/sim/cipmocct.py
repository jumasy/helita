import os
import numpy as np
import scipy.constants as ct
from scipy.io import readsav as rsav
from .load_quantities import *
from .load_arithmetic_quantities import *
from .tools import *
from .load_noeos_quantities import *

class Cipmocct:
  """
  Class to read cipmocct atmosphere

<<<<<<< HEAD
    Parameters
    ----------
    fdir : str, optional
        Directory with snapshots.
    rootname : str
        rootname of the file (wihtout params or vars).
    verbose : bool, optional
        If True, will print more information.
    it : integer 
        snapshot number 
    """
    def __init__(self, rootname, it, fdir='./', verbose=True):
        
        self.rootname = rootname
        self.fdir = fdir
        self.it = it 
        params = rsav(self.fdir+'params_'+rootname+'.sav')
        
        self.x = params['x1']
        self.y = params['x3']
        self.z = params['x2']
        
        self.dx = self.x-np.roll(self.x,1) 
        self.dx[0] = self.dx[1]
        
        self.dy = self.y-np.roll(self.y,1) 
        self.dy[0] = self.dy[1]
=======
  Parameters
  ----------
  fdir : str, optional
      Directory with snapshots.
  rootname : str
      rootname of the file (wihtout params or vars).
  verbose : bool, optional
      If True, will print more information.
  snap : integer 
      snapshot number 
  """

  def __init__(self, rootname, snap, fdir='.', sel_units = 'cgs', verbose=True):
      
    self.rootname = rootname
    self.fdir = fdir
    self.snap = snap 
    self.sel_units = sel_units
    self.verbose = verbose
    self.uni = Cipmocct_units()
    
    params = rsav(os.path.join(self.fdir,'params_'+rootname+'.sav'))
    
    self.x = params['x1'].copy()
    self.y = params['x2'].copy()
    self.z = params['x3'].copy()
    
    self.nx = len(self.x)
    self.ny = len(self.y)
    self.nz = len(self.z)

    if self.sel_units=='cgs': 
        self.x *= self.uni.uni['l']
        self.y *= self.uni.uni['l']
        self.z *= self.uni.uni['l']

    if self.nx > 1:
        self.dx1d = np.gradient(self.x) 
        self.dx = self.dx1d
    else: 
        self.dx1d = np.zeros(self.nx)
        self.dx = self.dx1d
>>>>>>> f8d06772
        
    if self.ny > 1:            
        self.dy1d = np.gradient(self.y) 
        self.dy = self.dy1d
    else:
        self.dy1d = np.zeros(self.ny)
        self.dy = self.dy1d
        
<<<<<<< HEAD
        self.nx = len(params['x1'])
        self.ny = len(params['x3'])
        self.nz = len(params['x2'])
        
        self.time =  params['time'] # No uniform (array)
        self.units()
        self.genvar()

    def get_var(self,var,it=None, iix=None, iiy=None, iiz=None, layout=None, cgs=True): 
        '''
        Reads the variables from a snapshot (it).

        Parameters
        ----------
        var - string
            Name of the variable to read. Must be Bifrost internal names.
        it - integer, optional
            Snapshot number to read. By default reads the loaded snapshot;
            if a different number is requested, will load that snapshot.
        cgs- logic 
            converts into cgs units.         
        Axes: 
        -----
            y-axis is along the loop
            x and z axes are perperdicular to the loop
        
        Variable list: 
        --------------
            ro_cube       -- Density (multipy by self.uni['rho'] to get in g/cm^3)
            te_cube       -- Temperature (multipy by self.uni['tg'] to get in K)
            vx_cube       -- component x of the velocity (multipy by self.uni['u'] to get in cm/s) 
            vy_cube       -- component y of the velocity (multipy by self.uni['u'] to get in cm/s)
            vz_cube       -- component z of the velocity (multipy by self.uni['u'] to get in cm/s)
            bx_cube       -- component x of the magnetic field (multipy by self.uni['b'] to get in G)
            by_cube       -- component y of the magnetic field (multipy by self.uni['b'] to get in G)
            bz_cube       -- component z of the magnetic field (multipy by self.uni['b'] to get in G) 
        '''
        if var == '':
            print(help(self.get_var))
            print('VARIABLES USING CGS OR GENERIC NOMENCLATURE')
            for ii in self.varn: 
                print('use ', ii,' for ',self.varn[ii])
            return None
        
        if it != None: 
            self.it = it
=======
    if self.nz > 1:
        self.dz1d = np.gradient(self.z)
        self.dz = self.dz1d
    else:
        self.dz1d = np.zeros(self.nz)
        self.dz = self.dz1d
        
    self.time =  params['time'] # No uniforme (array)

    self.transunits = False

    self.cstagop = False # This will not allow to use cstagger from Bifrost in load
    self.hion = False # This will not allow to use HION from Bifrost in load

    self.genvar()


  def get_var(self,var, *args, snap=None, iix=None, iiy=None, iiz=None, layout=None, **kargs): 
    '''
    Reads the variables from a snapshot (snap).

    Parameters
    ----------
    var - string
        Name of the variable to read. Must be Bifrost internal names.
    snap - integer, optional
        Snapshot number to read. By default reads the loaded snapshot;
        if a different number is requested, will load that snapshot.
>>>>>>> f8d06772
       
    Axes: 
    -----
        x-axis is along the loop
        y and z axes are perperdicular to the loop
    
    Variable list: 
    --------------
        ro_cube       -- Density (multipy by self.uni['rho'] to get in g/cm^3)
        te_cube       -- Temperature (multipy by self.uni['tg'] to get in K)
        vx_cube       -- component x of the velocity (multipy by self.uni['u'] to get in cm/s) 
        vy_cube       -- component y of the velocity (multipy by self.uni['u'] to get in cm/s)
        vz_cube       -- component z of the velocity (multipy by self.uni['u'] to get in cm/s)
        bx_cube       -- component x of the magnetic field (multipy by self.uni['b'] to get in G)
        by_cube       -- component y of the magnetic field (multipy by self.uni['b'] to get in G)
        bz_cube       -- component z of the magnetic field (multipy by self.uni['b'] to get in G) 
    '''

    
    if snap != None: 
        self.snap = snap

    if var in self.varn.keys(): 
        varname=self.varn[var]
    else:
        varname=var

    try: 

      if self.sel_units == 'cgs': 
        varu=var.replace('x','')
        varu=varu.replace('y','')
        varu=varu.replace('z','')
        if (var in self.varn.keys()) and (varu in self.uni.uni.keys()): 
          cgsunits = self.uni.uni[varu]
        else: 
<<<<<<< HEAD
            cgsunits = 1.0
        
        if var in self.varn.keys(): 
            varname=self.varn[var]
        else:
            varname=var
            
        itname = '_'+inttostring(self.it)
        
        varfile = rsav(self.fdir+'vars_'+self.rootname+itname+'.sav')
        self.data = np.transpose(varfile[varname]) * cgsunits
        
        return self.data
=======
          cgsunits = 1.0
      else: 
        cgsunits = 1.0
>>>>>>> f8d06772

      itname = '_'+inttostring(self.snap,ts_size=4)
    
      varfile = rsav(self.fdir+'vars_'+self.rootname+itname+'.sav')
      self.data = varfile[varname] * cgsunits

    except: 
      # Loading quantities
      if self.verbose: 
        print('Loading composite variable',end="\r",flush=True)
      self.data = load_noeos_quantities(self,var, **kargs)

      if np.shape(self.data) == ():
        self.data = load_quantities(self,var,PLASMA_QUANT='', CYCL_RES='',
                COLFRE_QUANT='', COLFRI_QUANT='', IONP_QUANT='',
                EOSTAB_QUANT='', TAU_QUANT='', DEBYE_LN_QUANT='',
                CROSTAB_QUANT='', COULOMB_COL_QUANT='', AMB_QUANT='', 
                HALL_QUANT='', BATTERY_QUANT='', SPITZER_QUANT='', 
                KAPPA_QUANT='', GYROF_QUANT='', WAVE_QUANT='', 
                FLUX_QUANT='', CURRENT_QUANT='', COLCOU_QUANT='',  
                COLCOUMS_QUANT='', COLFREMX_QUANT='', **kargs)

        # Loading arithmetic quantities
        if np.shape(self.data) == ():
          if self.verbose: 
            print('Loading arithmetic variable',end="\r",flush=True)
          self.data = load_arithmetic_quantities(self, var, **kargs) 
    
    if var == '': 

      print(help(self.get_var))
      print('VARIABLES USING CGS OR GENERIC NOMENCLATURE')
      for ii in self.varn: 
          print('use ', ii,' for ',self.varn[ii])
      print(self.description['ALL']) 

      return None
   
    return self.data
   
 
  def genvar(self): 
    '''
    Dictionary of original variables which will allow to convert to cgs. 
    '''
    self.varn={}
    self.varn['rho']= 'ro_cube'
    self.varn['tg'] = 'te_cube'
    self.varn['ux'] = 'vx_cube'
    self.varn['uy'] = 'vy_cube'
    self.varn['uz'] = 'vz_cube'
    self.varn['bx'] = 'bx_cube'
    self.varn['by'] = 'by_cube'
    self.varn['bz'] = 'bz_cube'


  def trans2comm(self,varname,snap=None): 
    '''
    Transform the domain into a "common" format. All arrays will be 3D. The 3rd axis 
    is: 

      - for 3D atmospheres:  the vertical axis
      - for loop type atmospheres: along the loop 
      - for 1D atmosphere: the unique dimension is the 3rd axis. 
      At least one extra dimension needs to be created artifically. 

    All of them should obey the right hand rule 

    In all of them, the vectors (velocity, magnetic field etc) away from the Sun. 

    If applies, z=0 near the photosphere. 

    Units: everything is in cgs. 
    
    If an array is reverse, do ndarray.copy(), otherwise pytorch will complain. 

    '''

    self.sel_units = 'cgs'

    self.trans2commaxes 

    var = self.get_var(varname,snap=snap)

    #var = transpose(var,(X,X,X))
    # also velocities. 

    return var

  def trans2commaxes(self): 

    if self.transunits == False:
      #self.x =  # including units conversion 
      #self.y = 
      #self.z =
      #self.dx = 
      #self.dy = 
      #self.dz =
      self.transunits = True

  def trans2noncommaxes(self): 

    if self.transunits == True:
      # opposite to the previous function 
      self.transunits = False

class Cipmocct_units(object): 

    def __init__(self,verbose=False):
        import scipy.constants as const

        '''
        Units and constants in cgs
        '''
        self.uni={}
        self.verbose=verbose
        self.uni['gamma']  = 5./3.
        self.uni['proton'] = 1.67262158e-24 # g
        self.uni['tg']     = 1.0e6 # K
        self.uni['fact']   = 2
        self.uni['l']      = 1000.*self.uni['fact']*1.0e5 # for having a 2000 km wide loop
        self.uni['n']      = 1.0e9 # cm^-3    
        self.uni['t']      = 1.0 # seconds

        # Units and constants in SI
        convertcsgsi(self)

        globalvars(self)

        self.uni['rho']    = self.uni['n'] * self.uni['proton'] /2. # gr cm^-3 
        self.uni['u']      = np.sqrt(2*self.uni['gamma']*self.k_b/self.m_p*self.uni['tg']) # cm/s
        self.uni['b']      = self.uni['u']*np.sqrt(self.uni['rho']) # Gauss
<<<<<<< HEAD
        self.uni['t']      = self.uni['l']/self.uni['u'] # seconds
        self.uni['j']      = self.uni['b']/self.uni['l']*self.uni['c'] # current density
   
    def genvar(self): 
        '''
        Dictionary of original variables which will allow to convert to cgs. 
        '''
        self.varn={}
        self.varn['rho']= 'ro_cube'
        self.varn['tg'] = 'te_cube'
        self.varn['ux'] = 'vx_cube'
        self.varn['uy'] = 'vy_cube'
        self.varn['uz'] = 'vz_cube'
        self.varn['bx'] = 'bx_cube'
        self.varn['by'] = 'by_cube'
        self.varn['bz'] = 'bz_cube'
 
def inttostring(ii,ts_size=4):
=======
        self.uni['j']      = self.uni['b']/self.uni['l']*self.clight # current density
        
        self.unisi['rho']  = self.uni['rho'] * const.gram / const.centi**3 # kg m^-3 
        self.unisi['pg']   = self.unisi['rho'] * (self.unisi['l'] / self.unisi['t'])**2
        self.unisi['u']    = self.uni['u'] * const.centi # m/s
        self.unisi['ee']   = self.unisi['u']**2
        self.unisi['e']    = self.unisi['rho'] * self.unisi['ee'] 
>>>>>>> f8d06772



<|MERGE_RESOLUTION|>--- conflicted
+++ resolved
@@ -8,10 +8,9 @@
 from .load_noeos_quantities import *
 
 class Cipmocct:
-  """
-  Class to read cipmocct atmosphere
-
-<<<<<<< HEAD
+    """
+    Class to read cipmocct atmosphere
+
     Parameters
     ----------
     fdir : str, optional
@@ -20,87 +19,63 @@
         rootname of the file (wihtout params or vars).
     verbose : bool, optional
         If True, will print more information.
-    it : integer 
+    snap : integer 
         snapshot number 
     """
-    def __init__(self, rootname, it, fdir='./', verbose=True):
+    def __init__(self, rootname, snap, fdir='./', sel_units = 'cgs', verbose=True):
         
         self.rootname = rootname
         self.fdir = fdir
-        self.it = it 
-        params = rsav(self.fdir+'params_'+rootname+'.sav')
-        
-        self.x = params['x1']
-        self.y = params['x3']
-        self.z = params['x2']
-        
-        self.dx = self.x-np.roll(self.x,1) 
-        self.dx[0] = self.dx[1]
-        
-        self.dy = self.y-np.roll(self.y,1) 
-        self.dy[0] = self.dy[1]
-=======
-  Parameters
-  ----------
-  fdir : str, optional
-      Directory with snapshots.
-  rootname : str
-      rootname of the file (wihtout params or vars).
-  verbose : bool, optional
-      If True, will print more information.
-  snap : integer 
-      snapshot number 
-  """
-
-  def __init__(self, rootname, snap, fdir='.', sel_units = 'cgs', verbose=True):
-      
-    self.rootname = rootname
-    self.fdir = fdir
-    self.snap = snap 
-    self.sel_units = sel_units
-    self.verbose = verbose
-    self.uni = Cipmocct_units()
-    
-    params = rsav(os.path.join(self.fdir,'params_'+rootname+'.sav'))
-    
-    self.x = params['x1'].copy()
-    self.y = params['x2'].copy()
-    self.z = params['x3'].copy()
-    
-    self.nx = len(self.x)
-    self.ny = len(self.y)
-    self.nz = len(self.z)
-
-    if self.sel_units=='cgs': 
-        self.x *= self.uni.uni['l']
-        self.y *= self.uni.uni['l']
-        self.z *= self.uni.uni['l']
-
-    if self.nx > 1:
-        self.dx1d = np.gradient(self.x) 
-        self.dx = self.dx1d
-    else: 
-        self.dx1d = np.zeros(self.nx)
-        self.dx = self.dx1d
->>>>>>> f8d06772
-        
-    if self.ny > 1:            
-        self.dy1d = np.gradient(self.y) 
-        self.dy = self.dy1d
-    else:
-        self.dy1d = np.zeros(self.ny)
-        self.dy = self.dy1d
-        
-<<<<<<< HEAD
+        self.snap = snap 
+        self.sel_units = sel_units
+        self.verbose = verbose
+        self.uni = Cipmocct_units()
+        
+        params = rsav(os.path.join(self.fdir,'params_'+rootname+'.sav'))
+        
+        self.x = params['x1'].copy()
+        self.y = params['x3'].copy()
+        self.z = params['x2'].copy()
+        
         self.nx = len(params['x1'])
         self.ny = len(params['x3'])
         self.nz = len(params['x2'])
-        
+            
+        if self.sel_units=='cgs': 
+            self.x *= self.uni.uni['l']
+            self.y *= self.uni.uni['l']
+            self.z *= self.uni.uni['l']
+
+        if self.nx > 1:
+            self.dx1d = np.gradient(self.x) 
+            self.dx = self.dx1d
+        else: 
+            self.dx1d = np.zeros(self.nx)
+            self.dx = self.dx1d
+
+        if self.ny > 1:            
+            self.dy1d = np.gradient(self.y) 
+            self.dy = self.dy1d
+        else:
+            self.dy1d = np.zeros(self.ny)
+            self.dy = self.dy1d
+        if self.nz > 1:
+            self.dz1d = np.gradient(self.z)
+            self.dz = self.dz1d
+        else:
+            self.dz1d = np.zeros(self.nz)
+            self.dz = self.dz1d
+        
+
+        self.transunits = False
+
+        self.cstagop = False # This will not allow to use cstagger from Bifrost in load
+        self.hion = False # This will not allow to use HION from Bifrost in load  
+
         self.time =  params['time'] # No uniform (array)
-        self.units()
         self.genvar()
 
-    def get_var(self,var,it=None, iix=None, iiy=None, iiz=None, layout=None, cgs=True): 
+    def get_var(self,var, *args, snap=None, iix=None, iiy=None, iiz=None, layout=None, **kargs): 
         '''
         Reads the variables from a snapshot (it).
 
@@ -108,15 +83,13 @@
         ----------
         var - string
             Name of the variable to read. Must be Bifrost internal names.
-        it - integer, optional
+        snap - integer, optional
             Snapshot number to read. By default reads the loaded snapshot;
-            if a different number is requested, will load that snapshot.
-        cgs- logic 
-            converts into cgs units.         
+            if a different number is requested, will load that snapshot.       
         Axes: 
         -----
-            y-axis is along the loop
-            x and z axes are perperdicular to the loop
+            z-axis is along the loop
+            x and y axes are perperdicular to the loop
         
         Variable list: 
         --------------
@@ -136,228 +109,66 @@
                 print('use ', ii,' for ',self.varn[ii])
             return None
         
-        if it != None: 
-            self.it = it
-=======
-    if self.nz > 1:
-        self.dz1d = np.gradient(self.z)
-        self.dz = self.dz1d
-    else:
-        self.dz1d = np.zeros(self.nz)
-        self.dz = self.dz1d
-        
-    self.time =  params['time'] # No uniforme (array)
-
-    self.transunits = False
-
-    self.cstagop = False # This will not allow to use cstagger from Bifrost in load
-    self.hion = False # This will not allow to use HION from Bifrost in load
-
-    self.genvar()
-
-
-  def get_var(self,var, *args, snap=None, iix=None, iiy=None, iiz=None, layout=None, **kargs): 
-    '''
-    Reads the variables from a snapshot (snap).
-
-    Parameters
-    ----------
-    var - string
-        Name of the variable to read. Must be Bifrost internal names.
-    snap - integer, optional
-        Snapshot number to read. By default reads the loaded snapshot;
-        if a different number is requested, will load that snapshot.
->>>>>>> f8d06772
-       
-    Axes: 
-    -----
-        x-axis is along the loop
-        y and z axes are perperdicular to the loop
-    
-    Variable list: 
-    --------------
-        ro_cube       -- Density (multipy by self.uni['rho'] to get in g/cm^3)
-        te_cube       -- Temperature (multipy by self.uni['tg'] to get in K)
-        vx_cube       -- component x of the velocity (multipy by self.uni['u'] to get in cm/s) 
-        vy_cube       -- component y of the velocity (multipy by self.uni['u'] to get in cm/s)
-        vz_cube       -- component z of the velocity (multipy by self.uni['u'] to get in cm/s)
-        bx_cube       -- component x of the magnetic field (multipy by self.uni['b'] to get in G)
-        by_cube       -- component y of the magnetic field (multipy by self.uni['b'] to get in G)
-        bz_cube       -- component z of the magnetic field (multipy by self.uni['b'] to get in G) 
-    '''
-
-    
-    if snap != None: 
-        self.snap = snap
-
-    if var in self.varn.keys(): 
-        varname=self.varn[var]
-    else:
-        varname=var
-
-    try: 
-
-      if self.sel_units == 'cgs': 
-        varu=var.replace('x','')
-        varu=varu.replace('y','')
-        varu=varu.replace('z','')
-        if (var in self.varn.keys()) and (varu in self.uni.uni.keys()): 
-          cgsunits = self.uni.uni[varu]
-        else: 
-<<<<<<< HEAD
-            cgsunits = 1.0
-        
+        if snap != None: 
+            self.snap = snap
+
         if var in self.varn.keys(): 
             varname=self.varn[var]
         else:
             varname=var
-            
-        itname = '_'+inttostring(self.it)
-        
-        varfile = rsav(self.fdir+'vars_'+self.rootname+itname+'.sav')
-        self.data = np.transpose(varfile[varname]) * cgsunits
-        
+
+        try: 
+
+          if self.sel_units == 'cgs': 
+            varu=var.replace('x','')
+            varu=varu.replace('y','')
+            varu=varu.replace('z','')
+            if (var in self.varn.keys()) and (varu in self.uni.uni.keys()): 
+              cgsunits = self.uni.uni[varu]
+            else: 
+              cgsunits = 1.0
+          else: 
+            cgsunits = 1.0
+
+
+          itname = '{:04d}'.format(self.snap)
+
+          varfile = rsav(self.fdir+'vars_'+self.rootname+itname+'.sav')
+          self.data = np.transpose(varfile[varname]) * cgsunits
+
+        except: 
+          # Loading quantities
+          if self.verbose: 
+            print('Loading composite variable',end="\r",flush=True)
+          self.data = load_noeos_quantities(self,var, **kargs)
+
+          if np.shape(self.data) == ():
+            self.data = load_quantities(self,var,PLASMA_QUANT='', CYCL_RES='',
+                    COLFRE_QUANT='', COLFRI_QUANT='', IONP_QUANT='',
+                    EOSTAB_QUANT='', TAU_QUANT='', DEBYE_LN_QUANT='',
+                    CROSTAB_QUANT='', COULOMB_COL_QUANT='', AMB_QUANT='', 
+                    HALL_QUANT='', BATTERY_QUANT='', SPITZER_QUANT='', 
+                    KAPPA_QUANT='', GYROF_QUANT='', WAVE_QUANT='', 
+                    FLUX_QUANT='', CURRENT_QUANT='', COLCOU_QUANT='',  
+                    COLCOUMS_QUANT='', COLFREMX_QUANT='', **kargs)
+
+            # Loading arithmetic quantities
+            if np.shape(self.data) == ():
+              if self.verbose: 
+                print('Loading arithmetic variable',end="\r",flush=True)
+              self.data = load_arithmetic_quantities(self, var, **kargs) 
+
+        if var == '': 
+
+          print(help(self.get_var))
+          print('VARIABLES USING CGS OR GENERIC NOMENCLATURE')
+          for ii in self.varn: 
+              print('use ', ii,' for ',self.varn[ii])
+          print(self.description['ALL']) 
+
+          return None
+
         return self.data
-=======
-          cgsunits = 1.0
-      else: 
-        cgsunits = 1.0
->>>>>>> f8d06772
-
-      itname = '_'+inttostring(self.snap,ts_size=4)
-    
-      varfile = rsav(self.fdir+'vars_'+self.rootname+itname+'.sav')
-      self.data = varfile[varname] * cgsunits
-
-    except: 
-      # Loading quantities
-      if self.verbose: 
-        print('Loading composite variable',end="\r",flush=True)
-      self.data = load_noeos_quantities(self,var, **kargs)
-
-      if np.shape(self.data) == ():
-        self.data = load_quantities(self,var,PLASMA_QUANT='', CYCL_RES='',
-                COLFRE_QUANT='', COLFRI_QUANT='', IONP_QUANT='',
-                EOSTAB_QUANT='', TAU_QUANT='', DEBYE_LN_QUANT='',
-                CROSTAB_QUANT='', COULOMB_COL_QUANT='', AMB_QUANT='', 
-                HALL_QUANT='', BATTERY_QUANT='', SPITZER_QUANT='', 
-                KAPPA_QUANT='', GYROF_QUANT='', WAVE_QUANT='', 
-                FLUX_QUANT='', CURRENT_QUANT='', COLCOU_QUANT='',  
-                COLCOUMS_QUANT='', COLFREMX_QUANT='', **kargs)
-
-        # Loading arithmetic quantities
-        if np.shape(self.data) == ():
-          if self.verbose: 
-            print('Loading arithmetic variable',end="\r",flush=True)
-          self.data = load_arithmetic_quantities(self, var, **kargs) 
-    
-    if var == '': 
-
-      print(help(self.get_var))
-      print('VARIABLES USING CGS OR GENERIC NOMENCLATURE')
-      for ii in self.varn: 
-          print('use ', ii,' for ',self.varn[ii])
-      print(self.description['ALL']) 
-
-      return None
-   
-    return self.data
-   
- 
-  def genvar(self): 
-    '''
-    Dictionary of original variables which will allow to convert to cgs. 
-    '''
-    self.varn={}
-    self.varn['rho']= 'ro_cube'
-    self.varn['tg'] = 'te_cube'
-    self.varn['ux'] = 'vx_cube'
-    self.varn['uy'] = 'vy_cube'
-    self.varn['uz'] = 'vz_cube'
-    self.varn['bx'] = 'bx_cube'
-    self.varn['by'] = 'by_cube'
-    self.varn['bz'] = 'bz_cube'
-
-
-  def trans2comm(self,varname,snap=None): 
-    '''
-    Transform the domain into a "common" format. All arrays will be 3D. The 3rd axis 
-    is: 
-
-      - for 3D atmospheres:  the vertical axis
-      - for loop type atmospheres: along the loop 
-      - for 1D atmosphere: the unique dimension is the 3rd axis. 
-      At least one extra dimension needs to be created artifically. 
-
-    All of them should obey the right hand rule 
-
-    In all of them, the vectors (velocity, magnetic field etc) away from the Sun. 
-
-    If applies, z=0 near the photosphere. 
-
-    Units: everything is in cgs. 
-    
-    If an array is reverse, do ndarray.copy(), otherwise pytorch will complain. 
-
-    '''
-
-    self.sel_units = 'cgs'
-
-    self.trans2commaxes 
-
-    var = self.get_var(varname,snap=snap)
-
-    #var = transpose(var,(X,X,X))
-    # also velocities. 
-
-    return var
-
-  def trans2commaxes(self): 
-
-    if self.transunits == False:
-      #self.x =  # including units conversion 
-      #self.y = 
-      #self.z =
-      #self.dx = 
-      #self.dy = 
-      #self.dz =
-      self.transunits = True
-
-  def trans2noncommaxes(self): 
-
-    if self.transunits == True:
-      # opposite to the previous function 
-      self.transunits = False
-
-class Cipmocct_units(object): 
-
-    def __init__(self,verbose=False):
-        import scipy.constants as const
-
-        '''
-        Units and constants in cgs
-        '''
-        self.uni={}
-        self.verbose=verbose
-        self.uni['gamma']  = 5./3.
-        self.uni['proton'] = 1.67262158e-24 # g
-        self.uni['tg']     = 1.0e6 # K
-        self.uni['fact']   = 2
-        self.uni['l']      = 1000.*self.uni['fact']*1.0e5 # for having a 2000 km wide loop
-        self.uni['n']      = 1.0e9 # cm^-3    
-        self.uni['t']      = 1.0 # seconds
-
-        # Units and constants in SI
-        convertcsgsi(self)
-
-        globalvars(self)
-
-        self.uni['rho']    = self.uni['n'] * self.uni['proton'] /2. # gr cm^-3 
-        self.uni['u']      = np.sqrt(2*self.uni['gamma']*self.k_b/self.m_p*self.uni['tg']) # cm/s
-        self.uni['b']      = self.uni['u']*np.sqrt(self.uni['rho']) # Gauss
-<<<<<<< HEAD
-        self.uni['t']      = self.uni['l']/self.uni['u'] # seconds
-        self.uni['j']      = self.uni['b']/self.uni['l']*self.uni['c'] # current density
    
     def genvar(self): 
         '''
@@ -372,17 +183,93 @@
         self.varn['bx'] = 'bx_cube'
         self.varn['by'] = 'by_cube'
         self.varn['bz'] = 'bz_cube'
- 
-def inttostring(ii,ts_size=4):
-=======
-        self.uni['j']      = self.uni['b']/self.uni['l']*self.clight # current density
-        
-        self.unisi['rho']  = self.uni['rho'] * const.gram / const.centi**3 # kg m^-3 
+        
+
+
+
+    def trans2comm(self,varname,snap=None): 
+        '''
+        Transform the domain into a "common" format. All arrays will be 3D. The 3rd axis 
+        is: 
+
+          - for 3D atmospheres:  the vertical axis
+          - for loop type atmospheres: along the loop 
+          - for 1D atmosphere: the unique dimension is the 3rd axis. 
+          At least one extra dimension needs to be created artifically. 
+
+        All of them should obey the right hand rule 
+
+        In all of them, the vectors (velocity, magnetic field etc) away from the Sun. 
+
+        If applies, z=0 near the photosphere. 
+
+        Units: everything is in cgs. 
+
+        If an array is reverse, do ndarray.copy(), otherwise pytorch will complain. 
+
+        '''
+
+        self.sel_units = 'cgs'
+
+        self.trans2commaxes 
+
+        var = self.get_var(varname,snap=snap)
+
+        #var = transpose(var,(X,X,X))
+        # also velocities. 
+
+        return var
+
+    def trans2commaxes(self): 
+
+        if self.transunits == False:
+          #self.x =  # including units conversion 
+          #self.y = 
+          #self.z =
+          #self.dx = 
+          #self.dy = 
+          #self.dz =
+          self.transunits = True
+
+    def trans2noncommaxes(self): 
+
+        if self.transunits == True:
+          # opposite to the previous function 
+          self.transunits = False
+
+class Cipmocct_units(object): 
+
+    def __init__(self,verbose=False):
+        import scipy.constants as const
+        from astropy import constants as aconst
+
+
+        '''
+        Units and constants in cgs
+        '''
+        self.uni={}
+        self.verbose=verbose
+        self.uni['gamma']  = 5./3.
+        self.uni['proton'] = 1.67262158e-24 # g
+        self.uni['tg']     = 1.0e6 # K
+        self.uni['fact']   = 2
+        self.uni['l']      = 1000.*self.uni['fact']*1.0e5 # for having a 2000 km wide loop
+        self.uni['n']      = 1.0e9 # cm^-3    
+   
+        # Units and constants in SI
+        globalvars(self)
+
+        self.uni['rho']    = self.uni['n'] * self.uni['proton'] /2. # gr cm^-3 
+        self.uni['u']      = np.sqrt(2*self.uni['gamma']*self.k_b/self.m_p*self.uni['tg']) # cm/s
+
+        self.uni['b']      = self.uni['u']*np.sqrt(self.uni['rho']) # Gauss
+        self.uni['j']      = self.uni['b']/self.uni['l']* aconst.c.to_value('cm/s') # current density
+        self.uni['t']      = self.uni['l']/self.uni['u'] # seconds
+
+        convertcsgsi(self)
+        self.unisi['ee']   = self.unisi['u']**2
+        self.unisi['e']    = self.unisi['rho'] * self.unisi['ee'] 
         self.unisi['pg']   = self.unisi['rho'] * (self.unisi['l'] / self.unisi['t'])**2
         self.unisi['u']    = self.uni['u'] * const.centi # m/s
-        self.unisi['ee']   = self.unisi['u']**2
-        self.unisi['e']    = self.unisi['rho'] * self.unisi['ee'] 
->>>>>>> f8d06772
-
-
-
+
+
