import os
import numpy as np
import scipy.constants as ct
from scipy.io import readsav as rsav
from .load_quantities import *
from .load_arithmetic_quantities import *
from .tools import *
from .load_noeos_quantities import *

class Cipmocct:
    """
    Class to read cipmocct atmosphere

    Parameters
    ----------
    fdir : str, optional
        Directory with snapshots.
    rootname : str
        rootname of the file (wihtout params or vars).
    verbose : bool, optional
        If True, will print more information.
    snap : integer 
        snapshot number 
    """
    def __init__(self, rootname, snap, fdir='./', sel_units = 'cgs', verbose=True):
        
        self.rootname = rootname
        self.fdir = fdir
        self.snap = snap 
        self.sel_units = sel_units
        self.verbose = verbose
        self.uni = Cipmocct_units()
        
        params = rsav(os.path.join(self.fdir,'params_'+rootname+'.sav'))
        if snap == None: 
            self.x = params['x1'].copy()
            self.y = params['x2'].copy()
            self.z = params['time'].copy()
            self.nx = len(params['x1'])
            self.ny = len(params['x3'])
            self.nz = len(params['time'])
            dx = self.x[6]-self.x[5]
            dy = self.y[6]-self.y[5]        
            self.x[4] = self.x[5]-dx
            self.x[3] = self.x[4]-dx
            self.x[2] = self.x[3]-dx
            self.x[1] = self.x[2]-dx
            self.x[0] = self.x[1]-dx
            self.x[-5] = self.x[-6]+dx
            self.x[-4] = self.x[-5]+dx
            self.x[-3] = self.x[-4]+dx
            self.x[-2] = self.x[-3]+dx
            self.x[-1] = self.x[-2]+dx
            self.y[4] = self.y[5]-dy
            self.y[3] = self.y[4]-dy
            self.y[2] = self.y[3]-dy
            self.y[1] = self.y[2]-dy
            self.y[0] = self.y[1]-dy
            self.y[-5] = self.y[-6]+dy
            self.y[-4] = self.y[-5]+dy
            self.y[-3] = self.y[-4]+dy
            self.y[-2] = self.y[-3]+dy
            self.y[-1] = self.y[-2]+dy

            if self.sel_units=='cgs': 
                self.x *= self.uni.uni['l']
                self.y *= self.uni.uni['l']
                
            self.time =  params['time'] # No uniform (array)
            self.varfile = rsav(os.path.join(self.fdir,'variables_'+self.rootname+'.sav'))
        else: 

            self.x = params['x1'].copy()
            self.y = params['x3'].copy()
            self.z = params['x2'].copy()

            self.nx = len(params['x1'])
            self.ny = len(params['x3'])
            self.nz = len(params['x2'])
            dx = self.x[6]-self.x[5]
            dy = self.y[6]-self.y[5]        
            self.x[4] = self.x[5]-dx
            self.x[3] = self.x[4]-dx
            self.x[2] = self.x[3]-dx
            self.x[1] = self.x[2]-dx
            self.x[0] = self.x[1]-dx
            self.x[-5] = self.x[-6]+dx
            self.x[-4] = self.x[-5]+dx
            self.x[-3] = self.x[-4]+dx
            self.x[-2] = self.x[-3]+dx
            self.x[-1] = self.x[-2]+dx
            self.y[4] = self.y[5]-dy
            self.y[3] = self.y[4]-dy
            self.y[2] = self.y[3]-dy
            self.y[1] = self.y[2]-dy
            self.y[0] = self.y[1]-dy
            self.y[-5] = self.y[-6]+dy
            self.y[-4] = self.y[-5]+dy
            self.y[-3] = self.y[-4]+dy
            self.y[-2] = self.y[-3]+dy
            self.y[-1] = self.y[-2]+dy

            if self.sel_units=='cgs': 
                self.x *= self.uni.uni['l']
                self.y *= self.uni.uni['l']
                self.z *= self.uni.uni['l']

            self.time =  params['time'] # No uniform (array)

        if self.nx > 1:
            self.dx1d = np.gradient(self.x) 
            self.dx = self.dx1d
        else: 
            self.dx1d = np.zeros(self.nx)
            self.dx = self.dx1d

        if self.ny > 1:            
            self.dy1d = np.gradient(self.y) 
            self.dy = self.dy1d
        else:
            self.dy1d = np.zeros(self.ny)
            self.dy = self.dy1d

        if self.nz > 1:
            self.dz1d = np.gradient(self.z)
            self.dz = self.dz1d
        else:
            self.dz1d = np.zeros(self.nz)
            self.dz = self.dz1d

        self.transunits = False

        self.cstagop = False # This will not allow to use cstagger from Bifrost in load
        self.hion = False # This will not allow to use HION from Bifrost in load  
        self.genvar()

    def get_var(self,var, *args, snap=None, iix=None, iiy=None, iiz=None, layout=None, **kargs): 
        '''
        Reads the variables from a snapshot (it).

        Parameters
        ----------
        var - string
            Name of the variable to read. Must be Bifrost internal names.
        snap - integer, optional
            Snapshot number to read. By default reads the loaded snapshot;
            if a different number is requested, will load that snapshot.       
        Axes: 
        -----
            z-axis is along the loop
            x and y axes are perperdicular to the loop
        
        Variable list: 
        --------------
            ro_cube       -- Density (multipy by self.uni['rho'] to get in g/cm^3)
            te_cube       -- Temperature (multipy by self.uni['tg'] to get in K)
            vx_cube       -- component x of the velocity (multipy by self.uni['u'] to get in cm/s) 
            vy_cube       -- component y of the velocity (multipy by self.uni['u'] to get in cm/s)
            vz_cube       -- component z of the velocity (multipy by self.uni['u'] to get in cm/s)
            bx_cube       -- component x of the magnetic field (multipy by self.uni['b'] to get in G)
            by_cube       -- component y of the magnetic field (multipy by self.uni['b'] to get in G)
            bz_cube       -- component z of the magnetic field (multipy by self.uni['b'] to get in G) 
        '''

        if snap != None: 
            self.snap = snap

        if var in self.varn.keys(): 
            varname=self.varn[var]
        else:
            varname=var

        try: 

          if self.sel_units == 'cgs': 
            varu=var.replace('x','')
            varu=varu.replace('y','')
            varu=varu.replace('z','')
            if (var in self.varn.keys()) and (varu in self.uni.uni.keys()): 
              cgsunits = self.uni.uni[varu]
            else: 
              cgsunits = 1.0
          else: 
            cgsunits = 1.0

          if self.snap == None: 
              varfile = self.varfile

          else: 
              itname = '{:04d}'.format(self.snap)

<<<<<<< HEAD
          varfile = rsav(self.fdir+'vars_'+self.rootname+'_'+itname+'.sav')
=======
              varfile = rsav(os.path.join(self.fdir,self.rootname+'_'+itname+'.sav'))
            
>>>>>>> 4b550585
          self.data = np.transpose(varfile[varname]) * cgsunits

        except: 
          # Loading quantities
          if self.verbose: 
            print('Loading composite variable',end="\r",flush=True)
          self.data = load_noeos_quantities(self,var, **kargs)

          if np.shape(self.data) == ():
            self.data = load_quantities(self,var,PLASMA_QUANT='', CYCL_RES='',
                    COLFRE_QUANT='', COLFRI_QUANT='', IONP_QUANT='',
                    EOSTAB_QUANT='', TAU_QUANT='', DEBYE_LN_QUANT='',
                    CROSTAB_QUANT='', COULOMB_COL_QUANT='', AMB_QUANT='', 
                    HALL_QUANT='', BATTERY_QUANT='', SPITZER_QUANT='', 
                    KAPPA_QUANT='', GYROF_QUANT='', WAVE_QUANT='', 
                    FLUX_QUANT='', CURRENT_QUANT='', COLCOU_QUANT='',  
                    COLCOUMS_QUANT='', COLFREMX_QUANT='', **kargs)

            # Loading arithmetic quantities
            if np.shape(self.data) == ():
              if self.verbose: 
                print('Loading arithmetic variable',end="\r",flush=True)
              self.data = load_arithmetic_quantities(self, var, **kargs) 

        if var == '': 

          print(help(self.get_var))
          print('VARIABLES USING CGS OR GENERIC NOMENCLATURE')
          for ii in self.varn: 
              print('use ', ii,' for ',self.varn[ii])
          print(self.description['ALL']) 

          return None

        return self.data
   
    def genvar(self): 
        '''
        Dictionary of original variables which will allow to convert to cgs. 
        '''
        self.varn={}
        self.varn['rho']= 'ro_cube'
        self.varn['tg'] = 'te_cube'
        self.varn['ux'] = 'vx_cube'
        self.varn['uy'] = 'vz_cube'
        self.varn['uz'] = 'vy_cube'
        self.varn['bx'] = 'bx_cube'
        self.varn['by'] = 'bz_cube'
        self.varn['bz'] = 'by_cube'
<<<<<<< HEAD
        


=======
>>>>>>> 4b550585

    def trans2comm(self,varname,snap=None): 
        '''
        Transform the domain into a "common" format. All arrays will be 3D. The 3rd axis 
        is: 

          - for 3D atmospheres:  the vertical axis
          - for loop type atmospheres: along the loop 
          - for 1D atmosphere: the unique dimension is the 3rd axis. 
          At least one extra dimension needs to be created artifically. 

        All of them should obey the right hand rule 

        In all of them, the vectors (velocity, magnetic field etc) away from the Sun. 

        If applies, z=0 near the photosphere. 

        Units: everything is in cgs. 

        If an array is reverse, do ndarray.copy(), otherwise pytorch will complain. 

        '''

        self.sel_units = 'cgs'

        self.trans2commaxes 

        var = self.get_var(varname,snap=snap)

        #var = transpose(var,(X,X,X))
        # also velocities. 

        return var

    def trans2commaxes(self): 

        if self.transunits == False:
          #self.x =  # including units conversion 
          #self.y = 
          #self.z =
          #self.dx = 
          #self.dy = 
          #self.dz =
          self.transunits = True

    def trans2noncommaxes(self): 

        if self.transunits == True:
          # opposite to the previous function 
          self.transunits = False

class Cipmocct_units(object): 

    def __init__(self,verbose=False):
        import scipy.constants as const
        from astropy import constants as aconst


        '''
        Units and constants in cgs
        '''
        self.uni={}
        self.verbose=verbose
        self.uni['gamma']  = 5./3.
        self.uni['proton'] = 1.67262158e-24 # g
        self.uni['tg']     = 1.0e6 # K
        self.uni['fact']   = 2
        self.uni['l']      = 1000.*self.uni['fact']*1.0e5 # for having a 2000 km wide loop
        self.uni['n']      = 1.0e9 # cm^-3    
   
        # Units and constants in SI
        globalvars(self)

        self.uni['rho']    = self.uni['n'] * self.uni['proton'] /2. # gr cm^-3 
        self.uni['u']      = np.sqrt(2*self.uni['gamma']*self.k_b/self.m_p*self.uni['tg']) # cm/s

        self.uni['b']      = self.uni['u']*np.sqrt(self.uni['rho']) # Gauss
        self.uni['j']      = self.uni['b']/self.uni['l']* aconst.c.to_value('cm/s') # current density
        self.uni['t']      = self.uni['l']/self.uni['u'] # seconds

        convertcsgsi(self)
        self.unisi['ee']   = self.unisi['u']**2
        self.unisi['e']    = self.unisi['rho'] * self.unisi['ee'] 
        self.unisi['pg']   = self.unisi['rho'] * (self.unisi['l'] / self.unisi['t'])**2
        self.unisi['u']    = self.uni['u'] * const.centi # m/s


<|MERGE_RESOLUTION|>--- conflicted
+++ resolved
@@ -34,33 +34,11 @@
         params = rsav(os.path.join(self.fdir,'params_'+rootname+'.sav'))
         if snap == None: 
             self.x = params['x1'].copy()
-            self.y = params['x2'].copy()
+            self.y = params['x3'].copy()
             self.z = params['time'].copy()
             self.nx = len(params['x1'])
             self.ny = len(params['x3'])
             self.nz = len(params['time'])
-            dx = self.x[6]-self.x[5]
-            dy = self.y[6]-self.y[5]        
-            self.x[4] = self.x[5]-dx
-            self.x[3] = self.x[4]-dx
-            self.x[2] = self.x[3]-dx
-            self.x[1] = self.x[2]-dx
-            self.x[0] = self.x[1]-dx
-            self.x[-5] = self.x[-6]+dx
-            self.x[-4] = self.x[-5]+dx
-            self.x[-3] = self.x[-4]+dx
-            self.x[-2] = self.x[-3]+dx
-            self.x[-1] = self.x[-2]+dx
-            self.y[4] = self.y[5]-dy
-            self.y[3] = self.y[4]-dy
-            self.y[2] = self.y[3]-dy
-            self.y[1] = self.y[2]-dy
-            self.y[0] = self.y[1]-dy
-            self.y[-5] = self.y[-6]+dy
-            self.y[-4] = self.y[-5]+dy
-            self.y[-3] = self.y[-4]+dy
-            self.y[-2] = self.y[-3]+dy
-            self.y[-1] = self.y[-2]+dy
 
             if self.sel_units=='cgs': 
                 self.x *= self.uni.uni['l']
@@ -77,28 +55,6 @@
             self.nx = len(params['x1'])
             self.ny = len(params['x3'])
             self.nz = len(params['x2'])
-            dx = self.x[6]-self.x[5]
-            dy = self.y[6]-self.y[5]        
-            self.x[4] = self.x[5]-dx
-            self.x[3] = self.x[4]-dx
-            self.x[2] = self.x[3]-dx
-            self.x[1] = self.x[2]-dx
-            self.x[0] = self.x[1]-dx
-            self.x[-5] = self.x[-6]+dx
-            self.x[-4] = self.x[-5]+dx
-            self.x[-3] = self.x[-4]+dx
-            self.x[-2] = self.x[-3]+dx
-            self.x[-1] = self.x[-2]+dx
-            self.y[4] = self.y[5]-dy
-            self.y[3] = self.y[4]-dy
-            self.y[2] = self.y[3]-dy
-            self.y[1] = self.y[2]-dy
-            self.y[0] = self.y[1]-dy
-            self.y[-5] = self.y[-6]+dy
-            self.y[-4] = self.y[-5]+dy
-            self.y[-3] = self.y[-4]+dy
-            self.y[-2] = self.y[-3]+dy
-            self.y[-1] = self.y[-2]+dy
 
             if self.sel_units=='cgs': 
                 self.x *= self.uni.uni['l']
@@ -185,17 +141,18 @@
 
           if self.snap == None: 
               varfile = self.varfile
+              self.data = np.transpose(varfile[varname]) * cgsunits
 
           else: 
               itname = '{:04d}'.format(self.snap)
-
-<<<<<<< HEAD
-          varfile = rsav(self.fdir+'vars_'+self.rootname+'_'+itname+'.sav')
-=======
-              varfile = rsav(os.path.join(self.fdir,self.rootname+'_'+itname+'.sav'))
+              varfile = rsav(self.fdir+'vars_'+self.rootname+'_'+itname+'.sav')
+              self.data = np.transpose(varfile[varname]) * cgsunits
+
+
+
+
+#          varfile = rsav(os.path.join(self.fdir,self.rootname+'_'+itname+'.sav'))
             
->>>>>>> 4b550585
-          self.data = np.transpose(varfile[varname]) * cgsunits
 
         except: 
           # Loading quantities
@@ -244,12 +201,6 @@
         self.varn['bx'] = 'bx_cube'
         self.varn['by'] = 'bz_cube'
         self.varn['bz'] = 'by_cube'
-<<<<<<< HEAD
-        
-
-
-=======
->>>>>>> 4b550585
 
     def trans2comm(self,varname,snap=None): 
         '''
